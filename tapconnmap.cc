--- conflicted
+++ resolved
@@ -121,31 +121,21 @@
     }
 }
 
-<<<<<<< HEAD
-TapConsumer *TapConnMap::newConsumer(EventuallyPersistentEngine *engine,
-                                     const void* cookie)
+TapConsumer *TapConnMap::newConsumer(const void* cookie)
 {
     LockHolder lh(notifySync);
     purgeExpiredConnections_UNLOCKED();
-    TapConsumer *tap = new TapConsumer(*engine, cookie, TapConnection::getAnonName());
+    TapConsumer *tap = new TapConsumer(engine, cookie, TapConnection::getAnonName());
     all.push_back(tap);
     map[cookie] = tap;
     return tap;
 }
 
-TapProducer *TapConnMap::newProducer(EventuallyPersistentEngine *engine,
-                                     const void* cookie,
+TapProducer *TapConnMap::newProducer(const void* cookie,
                                      const std::string &name,
                                      uint32_t flags,
                                      uint64_t backfillAge,
                                      int tapKeepAlive) {
-=======
-TapConnection *TapConnMap::newConn(const void* cookie,
-                                   const std::string &name,
-                                   uint32_t flags,
-                                   uint64_t backfillAge,
-                                   int tapKeepAlive) {
->>>>>>> 870b77f5
     LockHolder lh(notifySync);
     purgeExpiredConnections_UNLOCKED();
 
@@ -187,19 +177,11 @@
                              "The TAP channel (\"%s\") exists... grabbing the channel\n",
                              name.c_str());
             if (miter != map.end()) {
-<<<<<<< HEAD
-                TapProducer *n = new TapProducer(*engine,
+                TapProducer *n = new TapProducer(engine,
                                                  NULL,
                                                  TapConnection::getAnonName(),
                                                  0);
                 n->setDisconnect(true);
-=======
-                TapConnection *n = new TapConnection(engine,
-                                                     NULL,
-                                                     TapConnection::getAnonTapName(),
-                                                     0);
-                n->doDisconnect = true;
->>>>>>> 870b77f5
                 n->paused = true;
                 all.push_back(n);
                 map[miter->first] = n;
@@ -209,11 +191,7 @@
 
     bool reconnect = false;
     if (tap == NULL) {
-<<<<<<< HEAD
-        tap = new TapProducer(*engine, cookie, name, flags);
-=======
-        tap = new TapConnection(engine, cookie, name, flags);
->>>>>>> 870b77f5
+        tap = new TapProducer(engine, cookie, name, flags);
         all.push_back(tap);
     } else {
         tap->setCookie(cookie);
@@ -254,7 +232,13 @@
     all.remove(tc);
     /* Assert that the connection doesn't live in the map.. */
     assert(!mapped(tc));
-    const void *cookie = tc->cookie;
+
+    TapProducer *tp = dynamic_cast<TapProducer*>(tc);
+    const void *cookie = NULL;
+    if (tp != NULL) {
+        cookie = tp->getCookie();
+    }
+
     delete tc;
     if (cookie != NULL) {
         engine.getServerApi()->cookie->release(cookie);
@@ -364,12 +348,4 @@
 void CompletedBGFetchTapOperation::perform(TapProducer *tc,
                                            EventuallyPersistentEngine *) {
     tc->completedBGFetchJob();
-<<<<<<< HEAD
-}
-
-void NotifyIOTapOperation::perform(TapProducer *tc,
-                                   EventuallyPersistentEngine *epe) {
-    epe->notifyIOComplete(tc->getCookie(), ENGINE_SUCCESS);
-=======
->>>>>>> 870b77f5
 }