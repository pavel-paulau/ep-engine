/* -*- Mode: C++; tab-width: 4; c-basic-offset: 4; indent-tabs-mode: nil -*- */
/*
 *     Copyright 2010 Couchbase, Inc
 *
 *   Licensed under the Apache License, Version 2.0 (the "License");
 *   you may not use this file except in compliance with the License.
 *   You may obtain a copy of the License at
 *
 *       http://www.apache.org/licenses/LICENSE-2.0
 *
 *   Unless required by applicable law or agreed to in writing, software
 *   distributed under the License is distributed on an "AS IS" BASIS,
 *   WITHOUT WARRANTIES OR CONDITIONS OF ANY KIND, either express or implied.
 *   See the License for the specific language governing permissions and
 *   limitations under the License.
 */

#include "config.h"

#include <assert.h>
#include <fcntl.h>
#include <memcached/engine.h>
#include <memcached/protocol_binary.h>
#include <memcached/util.h>
#include <stdarg.h>

#include <cstdio>
#include <cstring>
#include <fstream>
#include <iostream>
#include <limits>
#include <string>
#include <vector>

#include "backfill.h"
#include "ep_engine.h"
#include "htresizer.h"
#include "iomanager/iomanager.h"
#include "memory_tracker.h"
#include "stats-info.h"
#define STATWRITER_NAMESPACE core_engine
#include "statwriter.h"
#undef STATWRITER_NAMESPACE
#include "tapthrottle.h"
#include "warmup.h"

static ALLOCATOR_HOOKS_API *hooksApi;
static SERVER_LOG_API *loggerApi;

static size_t percentOf(size_t val, double percent) {
    return static_cast<size_t>(static_cast<double>(val) * percent);
}

/**
 * Helper function to avoid typing in the long cast all over the place
 * @param handle pointer to the engine
 * @return the engine as a class
 */
static inline EventuallyPersistentEngine* getHandle(ENGINE_HANDLE* handle)
{
    EventuallyPersistentEngine* ret;
    ret = reinterpret_cast<EventuallyPersistentEngine*>(handle);
    ObjectRegistry::onSwitchThread(ret);
    return ret;
}

static inline void releaseHandle(ENGINE_HANDLE* handle) {
    (void) handle;
    ObjectRegistry::onSwitchThread(NULL);
}

/**
 * Call the response callback and return the appropriate value so that
 * the core knows what to do..
 */
static ENGINE_ERROR_CODE sendResponse(ADD_RESPONSE response, const void *key,
                                      uint16_t keylen,
                                      const void *ext, uint8_t extlen,
                                      const void *body, uint32_t bodylen,
                                      uint8_t datatype, uint16_t status,
                                      uint64_t cas, const void *cookie)
{
    ENGINE_ERROR_CODE rv = ENGINE_FAILED;
    EventuallyPersistentEngine *e = ObjectRegistry::onSwitchThread(NULL, true);
    if (response(key, keylen, ext, extlen, body, bodylen, datatype,
                 status, cas, cookie)) {
        rv = ENGINE_SUCCESS;
    }
    ObjectRegistry::onSwitchThread(e);
    return rv;
}

template <typename T>
static void validate(T v, T l, T h) {
    if (v < l || v > h) {
        throw std::runtime_error("Value out of range.");
    }
}


void checkNumeric(const char* str) {
    int i = 0;
    if (str[0] == '-') {
        i++;
    }
    for (; str[i]; i++) {
        if (!std::isdigit(str[i])) {
            throw std::runtime_error("Value is not numeric");
        }
    }
}

// The Engine API specifies C linkage for the functions..
extern "C" {

    static const engine_info* EvpGetInfo(ENGINE_HANDLE* handle)
    {
        engine_info* info = getHandle(handle)->getInfo();
        releaseHandle(handle);
        return info;
    }

    static ENGINE_ERROR_CODE EvpInitialize(ENGINE_HANDLE* handle,
                                           const char* config_str)
    {
        ENGINE_ERROR_CODE err_code = getHandle(handle)->initialize(config_str);
        releaseHandle(handle);
        return err_code;
    }

    static void EvpDestroy(ENGINE_HANDLE* handle, const bool force)
    {
        getHandle(handle)->destroy(force);
        delete getHandle(handle);
        releaseHandle(NULL);
    }

    static ENGINE_ERROR_CODE EvpItemAllocate(ENGINE_HANDLE* handle,
                                             const void* cookie,
                                             item **itm,
                                             const void* key,
                                             const size_t nkey,
                                             const size_t nbytes,
                                             const int flags,
                                             const rel_time_t exptime)
    {
        ENGINE_ERROR_CODE err_code = getHandle(handle)->itemAllocate(cookie, itm, key,
                                                                     nkey, nbytes, flags,
                                                                     exptime);
        releaseHandle(handle);
        return err_code;
    }

    static ENGINE_ERROR_CODE EvpItemDelete(ENGINE_HANDLE* handle,
                                           const void* cookie,
                                           const void* key,
                                           const size_t nkey,
                                           uint64_t* cas,
                                           uint16_t vbucket)
    {
        ENGINE_ERROR_CODE err_code = getHandle(handle)->itemDelete(cookie, key, nkey,
                                                                   cas, vbucket);
        releaseHandle(handle);
        return err_code;
    }

    static void EvpItemRelease(ENGINE_HANDLE* handle,
                               const void *cookie,
                               item* itm)
    {
        getHandle(handle)->itemRelease(cookie, itm);
        releaseHandle(handle);
    }

    static ENGINE_ERROR_CODE EvpGet(ENGINE_HANDLE* handle,
                                    const void* cookie,
                                    item** itm,
                                    const void* key,
                                    const int nkey,
                                    uint16_t vbucket)
    {
        ENGINE_ERROR_CODE err_code = getHandle(handle)->get(cookie, itm, key, nkey, vbucket);
        releaseHandle(handle);
        return err_code;
    }

    static ENGINE_ERROR_CODE EvpGetStats(ENGINE_HANDLE* handle,
                                         const void* cookie,
                                         const char* stat_key,
                                         int nkey,
                                         ADD_STAT add_stat)
    {
        ENGINE_ERROR_CODE err_code = getHandle(handle)->getStats(cookie, stat_key, nkey,
                                                                 add_stat);
        releaseHandle(handle);
        return err_code;
    }

    static ENGINE_ERROR_CODE EvpStore(ENGINE_HANDLE* handle,
                                      const void *cookie,
                                      item* itm,
                                      uint64_t *cas,
                                      ENGINE_STORE_OPERATION operation,
                                      uint16_t vbucket)
    {
        ENGINE_ERROR_CODE err_code = getHandle(handle)->store(cookie, itm, cas, operation,
                                                              vbucket);
        releaseHandle(handle);
        return err_code;
    }

    static ENGINE_ERROR_CODE EvpArithmetic(ENGINE_HANDLE* handle,
                                           const void* cookie,
                                           const void* key,
                                           const int nkey,
                                           const bool increment,
                                           const bool create,
                                           const uint64_t delta,
                                           const uint64_t initial,
                                           const rel_time_t exptime,
                                           uint64_t *cas,
                                           uint64_t *result,
                                           uint16_t vbucket)
    {
        ENGINE_ERROR_CODE ecode = getHandle(handle)->arithmetic(cookie, key, nkey, increment,
                                                                create, delta, initial,
                                                                exptime, cas, result, vbucket);
        releaseHandle(handle);
        return ecode;
    }

    static ENGINE_ERROR_CODE EvpFlush(ENGINE_HANDLE* handle,
                                      const void* cookie, time_t when)
    {
        ENGINE_ERROR_CODE err_code = getHandle(handle)->flush(cookie, when);
        releaseHandle(handle);
        return err_code;
    }

    static void EvpResetStats(ENGINE_HANDLE* handle, const void *)
    {
        getHandle(handle)->resetStats();
        releaseHandle(handle);
    }

    static protocol_binary_response_status stopFlusher(EventuallyPersistentEngine *e,
                                                       const char **msg,
                                                       size_t *msg_size) {
        return e->stopFlusher(msg, msg_size);
    }

    static protocol_binary_response_status startFlusher(EventuallyPersistentEngine *e,
                                                        const char **msg,
                                                        size_t *msg_size) {
        return e->startFlusher(msg, msg_size);
    }

    static protocol_binary_response_status setTapParam(EventuallyPersistentEngine *e,
                                                       const char *keyz, const char *valz,
                                                       const char **msg, size_t *) {
        protocol_binary_response_status rv = PROTOCOL_BINARY_RESPONSE_SUCCESS;

        try {
            int v = atoi(valz);
            if (strcmp(keyz, "tap_keepalive") == 0) {
                checkNumeric(valz);
                validate(v, 0, MAX_TAP_KEEP_ALIVE);
                e->setTapKeepAlive(static_cast<uint32_t>(v));
            } else if (strcmp(keyz, "tap_throttle_threshold") == 0) {
                checkNumeric(valz);
                e->getConfiguration().setTapThrottleThreshold(v);
            } else if (strcmp(keyz, "tap_throttle_queue_cap") == 0) {
                checkNumeric(valz);
                e->getConfiguration().setTapThrottleQueueCap(v);
            } else if (strcmp(keyz, "tap_throttle_cap_pcnt") == 0) {
                checkNumeric(valz);
                e->getConfiguration().setTapThrottleCapPcnt(v);
            } else {
                *msg = "Unknown config param";
                rv = PROTOCOL_BINARY_RESPONSE_KEY_ENOENT;
            }
        } catch(std::runtime_error &ignored_exception) {
            *msg = "Value out of range.";
            rv = PROTOCOL_BINARY_RESPONSE_EINVAL;
        }

        return rv;
    }

    static protocol_binary_response_status setCheckpointParam(EventuallyPersistentEngine *e,
                                                              const char *keyz,
                                                              const char *valz,
                                                              const char **msg,
                                                              size_t *) {
        protocol_binary_response_status rv = PROTOCOL_BINARY_RESPONSE_SUCCESS;

        try {
            int v = atoi(valz);
            if (strcmp(keyz, "chk_max_items") == 0) {
                checkNumeric(valz);
                validate(v, MIN_CHECKPOINT_ITEMS, MAX_CHECKPOINT_ITEMS);
                e->getConfiguration().setChkMaxItems(v);
            } else if (strcmp(keyz, "chk_period") == 0) {
                checkNumeric(valz);
                validate(v, MIN_CHECKPOINT_PERIOD, MAX_CHECKPOINT_PERIOD);
                e->getConfiguration().setChkPeriod(v);
            } else if (strcmp(keyz, "max_checkpoints") == 0) {
                checkNumeric(valz);
                validate(v, DEFAULT_MAX_CHECKPOINTS, MAX_CHECKPOINTS_UPPER_BOUND);
                e->getConfiguration().setMaxCheckpoints(v);
            } else if (strcmp(keyz, "item_num_based_new_chk") == 0) {
                if (strcmp(valz, "true") == 0) {
                    e->getConfiguration().setItemNumBasedNewChk(true);
                } else {
                    e->getConfiguration().setItemNumBasedNewChk(false);
                }
            } else if (strcmp(keyz, "keep_closed_chks") == 0) {
                if (strcmp(valz, "true") == 0) {
                    e->getConfiguration().setKeepClosedChks(true);
                } else {
                    e->getConfiguration().setKeepClosedChks(false);
                }
            } else {
                *msg = "Unknown config param";
                rv = PROTOCOL_BINARY_RESPONSE_KEY_ENOENT;
            }
        } catch(std::runtime_error &ignored_exception) {
            *msg = "Value out of range.";
            rv = PROTOCOL_BINARY_RESPONSE_EINVAL;
        }

        return rv;
    }

    static protocol_binary_response_status setFlushParam(EventuallyPersistentEngine *e,
                                                         const char *keyz, const char *valz,
                                                         const char **msg,
                                                         size_t *) {
        protocol_binary_response_status rv = PROTOCOL_BINARY_RESPONSE_SUCCESS;

        // Handle the actual mutation.
        try {
            int v = atoi(valz);
            if (strcmp(keyz, "max_txn_size") == 0) {
                checkNumeric(valz);
                e->getConfiguration().setMaxTxnSize(v);
            } else if (strcmp(keyz, "bg_fetch_delay") == 0) {
                checkNumeric(valz);
                e->getConfiguration().setBgFetchDelay(v);
            } else if (strcmp(keyz, "flushall_enabled") == 0) {
                if (strcmp(valz, "true") == 0) {
                    e->getConfiguration().setFlushallEnabled(true);
                } else if(strcmp(valz, "false") == 0) {
                    e->getConfiguration().setFlushallEnabled(false);
                } else {
                    throw std::runtime_error("value out of range.");
               }
            } else if (strcmp(keyz, "max_size") == 0) {
                char *ptr = NULL;
                checkNumeric(valz);
                uint64_t vsize = strtoull(valz, &ptr, 10);
                validate(vsize, static_cast<uint64_t>(0),
                         std::numeric_limits<uint64_t>::max());
                e->getConfiguration().setMaxSize(vsize);
                e->getConfiguration().setMemLowWat(percentOf(vsize, 0.75));
                e->getConfiguration().setMemHighWat(percentOf(vsize, 0.85));
            } else if (strcmp(keyz, "mem_low_wat") == 0) {
                char *ptr = NULL;
                checkNumeric(valz);
                uint64_t vsize = strtoull(valz, &ptr, 10);
                validate(vsize, static_cast<uint64_t>(0),
                         std::numeric_limits<uint64_t>::max());
                e->getConfiguration().setMemLowWat(vsize);
            } else if (strcmp(keyz, "mem_high_wat") == 0) {
                char *ptr = NULL;
                checkNumeric(valz);
                uint64_t vsize = strtoull(valz, &ptr, 10);
                validate(vsize, static_cast<uint64_t>(0),
                         std::numeric_limits<uint64_t>::max());
                e->getConfiguration().setMemHighWat(vsize);
            } else if (strcmp(keyz, "mutation_mem_threshold") == 0) {
                checkNumeric(valz);
                validate(v, 0, 100);
                e->getConfiguration().setMutationMemThreshold(v);
            } else if (strcmp(keyz, "timing_log") == 0) {
                EPStats &stats = e->getEpStats();
                std::ostream *old = stats.timingLog;
                stats.timingLog = NULL;
                delete old;
                if (strcmp(valz, "off") == 0) {
                    LOG(EXTENSION_LOG_INFO, "Disabled timing log.");
                } else {
                    std::ofstream *tmp(new std::ofstream(valz));
                    if (tmp->good()) {
                        LOG(EXTENSION_LOG_INFO,
                            "Logging detailed timings to ``%s''.", valz);
                        stats.timingLog = tmp;
                    } else {
                        LOG(EXTENSION_LOG_WARNING,
                            "Error setting detailed timing log to ``%s'':  %s",
                            valz, strerror(errno));
                        delete tmp;
                    }
                }
            } else if (strcmp(keyz, "exp_pager_stime") == 0) {
                char *ptr = NULL;
                checkNumeric(valz);
                uint64_t vsize = strtoull(valz, &ptr, 10);
                validate(vsize, static_cast<uint64_t>(0),
                         std::numeric_limits<uint64_t>::max());
                e->getConfiguration().setExpPagerStime((size_t)vsize);
            } else if (strcmp(keyz, "couch_response_timeout") == 0) {
                checkNumeric(valz);
                e->getConfiguration().setCouchResponseTimeout(v);
            } else if (strcmp(keyz, "alog_sleep_time") == 0) {
                checkNumeric(valz);
                e->getConfiguration().setAlogSleepTime(v);
            } else if (strcmp(keyz, "alog_task_time") == 0) {
                checkNumeric(valz);
                e->getConfiguration().setAlogTaskTime(v);
            } else if (strcmp(keyz, "pager_active_vb_pcnt") == 0) {
                checkNumeric(valz);
                e->getConfiguration().setPagerActiveVbPcnt(v);
            } else if (strcmp(keyz, "warmup_min_memory_threshold") == 0) {
                checkNumeric(valz);
                validate(v, 0, std::numeric_limits<int>::max());
                e->getConfiguration().setWarmupMinMemoryThreshold(v);
            } else if (strcmp(keyz, "warmup_min_items_threshold") == 0) {
                checkNumeric(valz);
                validate(v, 0, std::numeric_limits<int>::max());
                e->getConfiguration().setWarmupMinItemsThreshold(v);
            } else {
                *msg = "Unknown config param";
                rv = PROTOCOL_BINARY_RESPONSE_KEY_ENOENT;
            }
        } catch(std::runtime_error& ex) {
            *msg = strdup(ex.what());
            rv = PROTOCOL_BINARY_RESPONSE_EINVAL;
        }

        return rv;
    }

    static protocol_binary_response_status evictKey(EventuallyPersistentEngine *e,
                                                    protocol_binary_request_header *request,
                                                    const char **msg,
                                                    size_t *msg_size) {
        protocol_binary_request_no_extras *req =
            (protocol_binary_request_no_extras*)request;

        char keyz[256];

        // Read the key.
        int keylen = ntohs(req->message.header.request.keylen);
        if (keylen >= (int)sizeof(keyz)) {
            *msg = "Key is too large.";
            return PROTOCOL_BINARY_RESPONSE_EINVAL;
        }
        memcpy(keyz, ((char*)request) + sizeof(req->message.header), keylen);
        keyz[keylen] = 0x00;

        uint16_t vbucket = ntohs(request->request.vbucket);

        std::string key(keyz, keylen);

        LOG(EXTENSION_LOG_DEBUG, "Manually evicting object with key %s\n", keyz);

        protocol_binary_response_status rv = e->evictKey(key, vbucket, msg, msg_size);
        if (rv == PROTOCOL_BINARY_RESPONSE_NOT_MY_VBUCKET ||
            rv == PROTOCOL_BINARY_RESPONSE_KEY_ENOENT) {
            if (e->isDegradedMode()) {
                return PROTOCOL_BINARY_RESPONSE_ETMPFAIL;
            }
        }
        return rv;
    }

    ENGINE_ERROR_CODE getLocked(EventuallyPersistentEngine *e,
                                protocol_binary_request_header *req,
                                const void *cookie,
                                Item **itm,
                                const char **msg,
                                size_t *,
                                protocol_binary_response_status *res) {

        uint8_t extlen = req->request.extlen;
        if (extlen != 0 && extlen != 4) {
            *msg = "Invalid packet format (extlen may be 0 or 4)";
            *res = PROTOCOL_BINARY_RESPONSE_EINVAL;
            return ENGINE_EINVAL;
        }

        protocol_binary_request_getl *grequest =
            (protocol_binary_request_getl*)req;
        *res = PROTOCOL_BINARY_RESPONSE_SUCCESS;

        const char *keyp = reinterpret_cast<const char*>(req->bytes);
        keyp += sizeof(req->bytes) + extlen;
        std::string key(keyp, ntohs(req->request.keylen));
        uint16_t vbucket = ntohs(req->request.vbucket);

        RememberingCallback<GetValue> getCb;
        uint32_t max_timeout = (unsigned int)e->getGetlMaxTimeout();
        uint32_t default_timeout = (unsigned int)e->getGetlDefaultTimeout();
        uint32_t lockTimeout = default_timeout;
        if (extlen == 4) {
            lockTimeout = ntohl(grequest->message.body.expiration);
        }

        if (lockTimeout >  max_timeout || lockTimeout < 1) {
            LOG(EXTENSION_LOG_DEBUG, "Illegal value for lock timeout specified "
                "%u. Using default value: %u\n", lockTimeout, default_timeout);
            lockTimeout = default_timeout;
        }

        bool gotLock = e->getLocked(key, vbucket, getCb,
                                    ep_current_time(),
                                    lockTimeout, cookie);

        getCb.waitForValue();
        ENGINE_ERROR_CODE rv = getCb.val.getStatus();

        if (rv == ENGINE_SUCCESS) {
            *itm = getCb.val.getValue();

        } else if (rv == ENGINE_EWOULDBLOCK) {

            // need to wait for value
            return rv;
        } else if (!gotLock){

            *msg =  "LOCK_ERROR";
            *res = PROTOCOL_BINARY_RESPONSE_ETMPFAIL;
            return ENGINE_TMPFAIL;
        } else {
            if (e->isDegradedMode()) {
                *msg = "LOCK_TMP_ERROR";
                *res = PROTOCOL_BINARY_RESPONSE_ETMPFAIL;
                return ENGINE_TMPFAIL;
            }

            RCPtr<VBucket> vb = e->getVBucket(vbucket);
            if (!vb) {
                *msg = "That's not my bucket.";
                *res = PROTOCOL_BINARY_RESPONSE_NOT_MY_VBUCKET;
                return ENGINE_NOT_MY_VBUCKET;
            }
            *msg = "NOT_FOUND";
            *res = PROTOCOL_BINARY_RESPONSE_KEY_ENOENT;
            return ENGINE_KEY_ENOENT;
        }

        return rv;
    }

    static protocol_binary_response_status unlockKey(EventuallyPersistentEngine *e,
                                                     protocol_binary_request_header *request,
                                                     const char **msg,
                                                     size_t *)
    {
        protocol_binary_request_no_extras *req =
            (protocol_binary_request_no_extras*)request;

        protocol_binary_response_status res = PROTOCOL_BINARY_RESPONSE_SUCCESS;
        char keyz[256];

        // Read the key.
        int keylen = ntohs(req->message.header.request.keylen);
        if (keylen >= (int)sizeof(keyz)) {
            *msg = "Key is too large.";
            return PROTOCOL_BINARY_RESPONSE_EINVAL;
        }

        memcpy(keyz, ((char*)request) + sizeof(req->message.header), keylen);
        keyz[keylen] = 0x00;

        uint16_t vbucket = ntohs(request->request.vbucket);
        std::string key(keyz, keylen);

        LOG(EXTENSION_LOG_DEBUG, "Executing unl for key %s\n", keyz);

        RememberingCallback<GetValue> getCb;
        uint64_t cas = ntohll(request->request.cas);

        ENGINE_ERROR_CODE rv = e->unlockKey(key, vbucket, cas, ep_current_time());

        if (rv == ENGINE_SUCCESS) {
            *msg = "UNLOCKED";
        } else if (rv == ENGINE_TMPFAIL){
            *msg =  "UNLOCK_ERROR";
            res = PROTOCOL_BINARY_RESPONSE_ETMPFAIL;
        } else {
            if (e->isDegradedMode()) {
                *msg = "LOCK_TMP_ERROR";
                return PROTOCOL_BINARY_RESPONSE_ETMPFAIL;
            }

            RCPtr<VBucket> vb = e->getVBucket(vbucket);
            if (!vb) {
                *msg = "That's not my bucket.";
                res =  PROTOCOL_BINARY_RESPONSE_NOT_MY_VBUCKET;
            }
            *msg = "NOT_FOUND";
            res =  PROTOCOL_BINARY_RESPONSE_KEY_ENOENT;
        }

        return res;
    }

    static protocol_binary_response_status setParam(EventuallyPersistentEngine *e,
                                                    protocol_binary_request_set_param *req,
                                                    const char **msg,
                                                    size_t *msg_size) {
        size_t keylen = ntohs(req->message.header.request.keylen);
        uint8_t extlen = req->message.header.request.extlen;
        size_t vallen = ntohl(req->message.header.request.bodylen);
        engine_param_t paramtype =
            static_cast<engine_param_t>(ntohl(req->message.body.param_type));

        if (keylen == 0 || (vallen - keylen - extlen) == 0) {
            return PROTOCOL_BINARY_RESPONSE_EINVAL;
        }

        const char *keyp = reinterpret_cast<const char*>(req->bytes) + sizeof(req->bytes);
        const char *valuep = keyp + keylen;
        vallen -= (keylen + extlen);

        char keyz[32];
        char valz[512];

        // Read the key.
        if (keylen >= sizeof(keyz)) {
            *msg = "Key is too large.";
            return PROTOCOL_BINARY_RESPONSE_EINVAL;
        }
        memcpy(keyz, keyp, keylen);
        keyz[keylen] = 0x00;

        // Read the value.
        if (vallen >= sizeof(valz)) {
            *msg = "Value is too large.";
            return PROTOCOL_BINARY_RESPONSE_EINVAL;
        }
        memcpy(valz, valuep, vallen);
        valz[vallen] = 0x00;

        protocol_binary_response_status rv;

        switch (paramtype) {
        case engine_param_flush:
            rv = setFlushParam(e, keyz, valz, msg, msg_size);
            break;
        case engine_param_tap:
            rv = setTapParam(e, keyz, valz, msg, msg_size);
            break;
        case engine_param_checkpoint:
            rv = setCheckpointParam(e, keyz, valz, msg, msg_size);
            break;
        default:
            rv = PROTOCOL_BINARY_RESPONSE_UNKNOWN_COMMAND;
        }

        return rv;
    }

    static ENGINE_ERROR_CODE getVBucket(EventuallyPersistentEngine *e,
                                        const void *cookie,
                                        protocol_binary_request_header *request,
                                        ADD_RESPONSE response) {
        protocol_binary_request_get_vbucket *req =
            reinterpret_cast<protocol_binary_request_get_vbucket*>(request);
        assert(req);

        uint16_t vbucket = ntohs(req->message.header.request.vbucket);
        RCPtr<VBucket> vb = e->getVBucket(vbucket);
        if (!vb) {
            const std::string msg("That's not my bucket.");
            return sendResponse(response, NULL, 0, NULL, 0, msg.c_str(), msg.length(),
                                PROTOCOL_BINARY_RAW_BYTES,
                                PROTOCOL_BINARY_RESPONSE_NOT_MY_VBUCKET, 0, cookie);
        } else {
            vbucket_state_t state = (vbucket_state_t)ntohl(vb->getState());
            return sendResponse(response, NULL, 0, NULL, 0, &state, sizeof(state),
                                PROTOCOL_BINARY_RAW_BYTES,
                                PROTOCOL_BINARY_RESPONSE_SUCCESS, 0, cookie);
        }
    }

    static ENGINE_ERROR_CODE setVBucket(EventuallyPersistentEngine *e,
                                        const void *cookie,
                                        protocol_binary_request_header *request,
                                        ADD_RESPONSE response)
    {
        protocol_binary_request_set_vbucket *req =
            reinterpret_cast<protocol_binary_request_set_vbucket*>(request);

        size_t bodylen = ntohl(req->message.header.request.bodylen)
            - ntohs(req->message.header.request.keylen);
        if (bodylen != sizeof(vbucket_state_t)) {
            const std::string msg("Incorrect packet format");
            sendResponse(response, NULL, 0, NULL, 0, msg.c_str(), msg.length(),
                         PROTOCOL_BINARY_RAW_BYTES,
                         PROTOCOL_BINARY_RESPONSE_EINVAL, 0, cookie);
        }

        vbucket_state_t state;
        memcpy(&state, &req->message.body.state, sizeof(state));
        state = static_cast<vbucket_state_t>(ntohl(state));

        if (!is_valid_vbucket_state_t(state)) {
            const std::string msg("Invalid vbucket state");
            sendResponse(response, NULL, 0, NULL, 0, msg.c_str(), msg.length(),
                         PROTOCOL_BINARY_RAW_BYTES,
                         PROTOCOL_BINARY_RESPONSE_EINVAL, 0, cookie);
        }

        uint16_t vb = ntohs(req->message.header.request.vbucket);
        if(e->setVBucketState(vb, state) == ENGINE_ERANGE) {
            const std::string msg("VBucket number too big");
            return sendResponse(response, NULL, 0, NULL, 0, msg.c_str(),
                                msg.length(), PROTOCOL_BINARY_RAW_BYTES,
                                PROTOCOL_BINARY_RESPONSE_ERANGE, 0, cookie);
        }
        return sendResponse(response, NULL, 0, NULL, 0, NULL, 0,
                            PROTOCOL_BINARY_RAW_BYTES,
                            PROTOCOL_BINARY_RESPONSE_SUCCESS, 0, cookie);
    }

    static ENGINE_ERROR_CODE delVBucket(EventuallyPersistentEngine *e,
                                        const void *cookie,
                                        protocol_binary_request_header *req,
                                        ADD_RESPONSE response) {
        std::string msg = "";
        protocol_binary_response_status res = PROTOCOL_BINARY_RESPONSE_SUCCESS;
        uint16_t vbucket = ntohs(req->request.vbucket);

        if (ntohs(req->request.keylen) > 0 || req->request.extlen > 0) {
            msg = "Incorrect packet format.";
            return sendResponse(response, NULL, 0, NULL, 0, msg.c_str(), msg.length(),
                                PROTOCOL_BINARY_RAW_BYTES,
                                PROTOCOL_BINARY_RESPONSE_EINVAL, 0, cookie);
        }

        bool sync = false;
        uint32_t bodylen = ntohl(req->request.bodylen);
        if (bodylen > 0) {
            const char* ptr = reinterpret_cast<const char*>(req->bytes) +
                              sizeof(req->bytes);
            if (bodylen == 7 && strncmp(ptr, "async=0", bodylen) == 0) {
                sync = true;
            }
        }

        ENGINE_ERROR_CODE err;
        void* es = e->getEngineSpecific(cookie);
        if (sync) {
            if (es == NULL) {
                err = e->deleteVBucket(vbucket, cookie);
                e->storeEngineSpecific(cookie, e);
            } else {
                e->storeEngineSpecific(cookie, NULL);
                LOG(EXTENSION_LOG_INFO, "Completed sync deletion of vbucket %u",
                    (unsigned)vbucket);
                err = ENGINE_SUCCESS;
            }
        } else {
            err = e->deleteVBucket(vbucket);
        }
        switch (err) {
            case ENGINE_SUCCESS:
                LOG(EXTENSION_LOG_WARNING,
                    "Deletion of vbucket %d was completed.", vbucket);
                break;
            case ENGINE_NOT_MY_VBUCKET:
                LOG(EXTENSION_LOG_WARNING, "Deletion of vbucket %d failed "
                    "because the vbucket doesn't exist!!!", vbucket);
                msg = "Failed to delete vbucket.  Bucket not found.";
                res = PROTOCOL_BINARY_RESPONSE_NOT_MY_VBUCKET;
                break;
            case ENGINE_EINVAL:
                LOG(EXTENSION_LOG_WARNING, "Deletion of vbucket %d failed "
                    "because the vbucket is not in a dead state\n", vbucket);
                msg = "Failed to delete vbucket.  Must be in the dead state.";
                res = PROTOCOL_BINARY_RESPONSE_EINVAL;
                break;
            case ENGINE_EWOULDBLOCK:
                LOG(EXTENSION_LOG_WARNING, "Requst to vbucket %d deletion is in"
                    " EWOULDBLOCK until the database file is removed from disk",
                    vbucket);
                return ENGINE_EWOULDBLOCK;
            default:
                LOG(EXTENSION_LOG_WARNING, "Deletion of vbucket %d failed "
                    "because of unknown reasons\n", vbucket);
                msg = "Failed to delete vbucket.  Unknown reason.";
                res = PROTOCOL_BINARY_RESPONSE_EINTERNAL;
        }

        return sendResponse(response, NULL, 0, NULL, 0, msg.c_str(), msg.length(),
                            PROTOCOL_BINARY_RAW_BYTES, res, 0, cookie);
    }

    static ENGINE_ERROR_CODE getReplicaCmd(EventuallyPersistentEngine *e,
                                           protocol_binary_request_header *request,
                                           const void *cookie,
                                           Item **it,
                                           const char **msg,
                                           protocol_binary_response_status *res) {
        EventuallyPersistentStore *eps = e->getEpStore();
        protocol_binary_request_no_extras *req =
            (protocol_binary_request_no_extras*)request;
        int keylen = ntohs(req->message.header.request.keylen);
        uint16_t vbucket = ntohs(req->message.header.request.vbucket);
        ENGINE_ERROR_CODE error_code;
        std::string keystr(((char *)request) + sizeof(req->message.header), keylen);

        GetValue rv(eps->getReplica(keystr, vbucket, cookie, true));

        if ((error_code = rv.getStatus()) != ENGINE_SUCCESS) {
            if (error_code == ENGINE_NOT_MY_VBUCKET) {
                *msg = "That's not my bucket.";
                *res = PROTOCOL_BINARY_RESPONSE_NOT_MY_VBUCKET;
            } else if (error_code == ENGINE_TMPFAIL) {
                *msg = "NOT_FOUND";
                *res = PROTOCOL_BINARY_RESPONSE_KEY_ENOENT;
            } else {
                return error_code;
            }
        } else {
            *it = rv.getValue();
            *res = PROTOCOL_BINARY_RESPONSE_SUCCESS;
        }
        return ENGINE_SUCCESS;
    }

    static ENGINE_ERROR_CODE processUnknownCommand(EventuallyPersistentEngine *h,
                                                   const void* cookie,
                                                   protocol_binary_request_header *request,
                                                   ADD_RESPONSE response)
    {
        protocol_binary_response_status res = PROTOCOL_BINARY_RESPONSE_UNKNOWN_COMMAND;
        const char *msg = NULL;
        size_t msg_size = 0;
        Item *itm = NULL;

        EPStats &stats = h->getEpStats();
        ENGINE_ERROR_CODE rv = ENGINE_SUCCESS;

        switch (request->request.opcode) {
        case PROTOCOL_BINARY_CMD_GET_VBUCKET:
            {
                BlockTimer timer(&stats.getVbucketCmdHisto);
                rv = getVBucket(h, cookie, request, response);
                return rv;
            }
        case PROTOCOL_BINARY_CMD_DEL_VBUCKET:
            {
                BlockTimer timer(&stats.delVbucketCmdHisto);
                rv = delVBucket(h, cookie, request, response);
                return rv;
            }
        case PROTOCOL_BINARY_CMD_SET_VBUCKET:
            {
                BlockTimer timer(&stats.setVbucketCmdHisto);
                rv = setVBucket(h, cookie, request, response);
                return rv;
            }
        case PROTOCOL_BINARY_CMD_TOUCH:
        case PROTOCOL_BINARY_CMD_GAT:
        case PROTOCOL_BINARY_CMD_GATQ:
            {
                rv = h->touch(cookie, request, response);
                return rv;
            }
        case CMD_STOP_PERSISTENCE:
            res = stopFlusher(h, &msg, &msg_size);
            break;
        case CMD_START_PERSISTENCE:
            res = startFlusher(h, &msg, &msg_size);
            break;
        case CMD_SET_PARAM:
            res = setParam(h, reinterpret_cast<protocol_binary_request_set_param*>(request),
                           &msg, &msg_size);
            break;
        case CMD_EVICT_KEY:
            res = evictKey(h, request, &msg, &msg_size);
            break;
        case CMD_GET_LOCKED:
            rv = getLocked(h, request, cookie, &itm, &msg, &msg_size, &res);
            if (rv == ENGINE_EWOULDBLOCK) {
                // we dont have the value for the item yet
                return rv;
            }
            break;
        case CMD_UNLOCK_KEY:
            res = unlockKey(h, request, &msg, &msg_size);
            break;
        case CMD_OBSERVE:
            return h->observe(cookie, request, response);
        case CMD_DEREGISTER_TAP_CLIENT:
            {
                rv = h->deregisterTapClient(cookie, request, response);
                return rv;
            }
        case CMD_RESET_REPLICATION_CHAIN:
            {
                rv = h->resetReplicationChain(cookie, request, response);
                return rv;
            }
        case CMD_CHANGE_VB_FILTER:
            {
                rv = h->changeTapVBFilter(cookie, request, response);
                return rv;
            }
        case CMD_LAST_CLOSED_CHECKPOINT:
        case CMD_CREATE_CHECKPOINT:
        case CMD_EXTEND_CHECKPOINT:
        case CMD_CHECKPOINT_PERSISTENCE:
            {
                rv = h->handleCheckpointCmds(cookie, request, response);
                return rv;
            }
        case CMD_GET_META:
        case CMD_GETQ_META:
            {
                rv = h->getMeta(cookie,
                                reinterpret_cast<protocol_binary_request_get_meta*>(request),
                                response);
                return rv;
            }
        case CMD_SET_WITH_META:
        case CMD_SETQ_WITH_META:
        case CMD_ADD_WITH_META:
        case CMD_ADDQ_WITH_META:
            {
                rv = h->setWithMeta(cookie,
                                    reinterpret_cast<protocol_binary_request_set_with_meta*>(request),
                                    response);
                return rv;
            }
        case CMD_DEL_WITH_META:
        case CMD_DELQ_WITH_META:
            {
                rv = h->deleteWithMeta(cookie,
                                       reinterpret_cast<protocol_binary_request_delete_with_meta*>(request),
                                       response);
                return rv;
            }
        case CMD_RETURN_META:
            {
                return h->returnMeta(cookie,
                                     reinterpret_cast<protocol_binary_request_return_meta*>(request),
                                     response);
            }
        case CMD_GET_REPLICA:
            rv = getReplicaCmd(h, request, cookie, &itm, &msg, &res);
            if (rv != ENGINE_SUCCESS) {
                return rv;
            }
            break;
        case CMD_ENABLE_TRAFFIC:
        case CMD_DISABLE_TRAFFIC:
            {
                rv = h->handleTrafficControlCmd(cookie, request, response);
                return rv;
            }
        }

        // Send a special response for getl since we don't want to send the key
        if (itm && request->request.opcode == CMD_GET_LOCKED) {
            uint32_t flags = itm->getFlags();
            rv = sendResponse(response, NULL, 0, (const void *)&flags, sizeof(uint32_t),
                              static_cast<const void *>(itm->getData()),
                              itm->getNBytes(),
                              PROTOCOL_BINARY_RAW_BYTES,
                              static_cast<uint16_t>(res), itm->getCas(),
                              cookie);
            delete itm;
        } else if (itm) {
            const std::string &key  = itm->getKey();
            uint32_t flags = itm->getFlags();
            rv = sendResponse(response, static_cast<const void *>(key.data()),
                              itm->getNKey(),
                              (const void *)&flags, sizeof(uint32_t),
                              static_cast<const void *>(itm->getData()),
                              itm->getNBytes(),
                              PROTOCOL_BINARY_RAW_BYTES,
                              static_cast<uint16_t>(res), itm->getCas(),
                              cookie);
            delete itm;
        } else {
            msg_size = (msg_size > 0 || msg == NULL) ? msg_size : strlen(msg);
            rv = sendResponse(response, NULL, 0, NULL, 0,
                              msg, static_cast<uint16_t>(msg_size),
                              PROTOCOL_BINARY_RAW_BYTES,
                              static_cast<uint16_t>(res), 0, cookie);

        }
        return rv;
    }

    static ENGINE_ERROR_CODE EvpUnknownCommand(ENGINE_HANDLE* handle,
                                               const void* cookie,
                                               protocol_binary_request_header *request,
                                               ADD_RESPONSE response)
    {
        ENGINE_ERROR_CODE err_code = processUnknownCommand(getHandle(handle), cookie,
                                                           request, response);
        releaseHandle(handle);
        return err_code;
    }

    static void EvpItemSetCas(ENGINE_HANDLE* , const void *,
                              item *itm, uint64_t cas) {
        static_cast<Item*>(itm)->setCas(cas);
    }

    static ENGINE_ERROR_CODE EvpTapNotify(ENGINE_HANDLE* handle,
                                          const void *cookie,
                                          void *engine_specific,
                                          uint16_t nengine,
                                          uint8_t ttl,
                                          uint16_t tap_flags,
                                          tap_event_t tap_event,
                                          uint32_t tap_seqno,
                                          const void *key,
                                          size_t nkey,
                                          uint32_t flags,
                                          uint32_t exptime,
                                          uint64_t cas,
                                          const void *data,
                                          size_t ndata,
                                          uint16_t vbucket)
    {
        ENGINE_ERROR_CODE err_code = getHandle(handle)->tapNotify(cookie, engine_specific,
                                            nengine, ttl, tap_flags, tap_event, tap_seqno,
                                            key, nkey, flags, exptime, cas, data, ndata,
                                            vbucket);
        releaseHandle(handle);
        return err_code;
    }

    static tap_event_t EvpTapIterator(ENGINE_HANDLE* handle,
                                      const void *cookie, item **itm,
                                      void **es, uint16_t *nes, uint8_t *ttl,
                                      uint16_t *flags, uint32_t *seqno,
                                      uint16_t *vbucket) {
        tap_event_t tap_event = getHandle(handle)->walkTapQueue(cookie, itm, es, nes, ttl,
                                                                flags, seqno, vbucket);
        releaseHandle(handle);
        return tap_event;
    }

    static TAP_ITERATOR EvpGetTapIterator(ENGINE_HANDLE* handle,
                                          const void* cookie,
                                          const void* client,
                                          size_t nclient,
                                          uint32_t flags,
                                          const void* userdata,
                                          size_t nuserdata)
    {
        EventuallyPersistentEngine *h = getHandle(handle);
        TAP_ITERATOR iterator = NULL;
        {
            std::string c(static_cast<const char*>(client), nclient);
            // Figure out what we want from the userdata before adding it to the API
            // to the handle
            if (h->createTapQueue(cookie, c, flags, userdata, nuserdata)) {
                iterator = EvpTapIterator;
            }
        }
        releaseHandle(handle);
        return iterator;
    }

    static void EvpHandleDisconnect(const void *cookie,
                                    ENGINE_EVENT_TYPE type,
                                    const void *event_data,
                                    const void *cb_data)
    {
        assert(type == ON_DISCONNECT);
        assert(event_data == NULL);
        void *c = const_cast<void*>(cb_data);
        getHandle(static_cast<ENGINE_HANDLE*>(c))->handleDisconnect(cookie);
        releaseHandle(static_cast<ENGINE_HANDLE*>(c));
    }


    /**
     * The only public interface to the eventually persistance engine.
     * Allocate a new instance and initialize it
     * @param interface the highest interface the server supports (we only support
     *                  interface 1)
     * @param get_server_api callback function to get the server exported API
     *                  functions
     * @param handle Where to return the new instance
     * @return ENGINE_SUCCESS on success
     */
    ENGINE_ERROR_CODE create_instance(uint64_t interface,
                                      GET_SERVER_API get_server_api,
                                      ENGINE_HANDLE **handle)
    {
        SERVER_HANDLE_V1 *api = get_server_api();
        if (interface != 1 || api == NULL) {
            return ENGINE_ENOTSUP;
        }

        hooksApi = api->alloc_hooks;
        loggerApi = api->log;
        MemoryTracker::getInstance();

        Atomic<size_t>* inital_tracking = new Atomic<size_t>();

        ObjectRegistry::setStats(inital_tracking);
        EventuallyPersistentEngine *engine;
        engine = new struct EventuallyPersistentEngine(get_server_api);
        ObjectRegistry::setStats(NULL);

        if (engine == NULL) {
            return ENGINE_ENOMEM;
        }

        if (MemoryTracker::trackingMemoryAllocations()) {
            engine->getEpStats().memoryTrackerEnabled.set(true);
            engine->getEpStats().totalMemory.set(inital_tracking->get());
        }
        delete inital_tracking;

        ep_current_time = api->core->get_current_time;
        ep_abs_time = api->core->abstime;
        ep_reltime = api->core->realtime;

        *handle = reinterpret_cast<ENGINE_HANDLE*> (engine);

        return ENGINE_SUCCESS;
    }

    void *EvpNotifyPendingConns(void*arg) {
        ObjectRegistry::onSwitchThread(static_cast<EventuallyPersistentEngine*>(arg));
        static_cast<EventuallyPersistentEngine*>(arg)->notifyPendingConnections();
        return NULL;
    }

    static bool EvpGetItemInfo(ENGINE_HANDLE *, const void *,
                               const item* itm, item_info *itm_info)
    {
        const Item *it = reinterpret_cast<const Item*>(itm);
        if (itm_info->nvalue < 1) {
            return false;
        }
        itm_info->cas = it->getCas();
        itm_info->exptime = it->getExptime();
        itm_info->nbytes = it->getNBytes();
        itm_info->flags = it->getFlags();
        itm_info->clsid = 0;
        itm_info->nkey = static_cast<uint16_t>(it->getNKey());
        itm_info->nvalue = 1;
        itm_info->key = it->getKey().c_str();
        itm_info->value[0].iov_base = const_cast<char*>(it->getData());
        itm_info->value[0].iov_len = it->getNBytes();
        return true;
    }
} // C linkage

void LOG(EXTENSION_LOG_LEVEL severity, const char *fmt, ...) {
    char buffer[2048];

    if (loggerApi != NULL) {
        EXTENSION_LOGGER_DESCRIPTOR* logger =
            (EXTENSION_LOGGER_DESCRIPTOR*)loggerApi->get_logger();
        EventuallyPersistentEngine* engine = ObjectRegistry::getCurrentEngine();

        if (loggerApi->get_level() <= severity) {
            va_list va;
            va_start(va, fmt);
            vsnprintf(buffer, sizeof(buffer) - 1, fmt, va);
            if (engine) {
                logger->log(severity, NULL, "(%s) %s", engine->getName(), buffer);
            } else {
                logger->log(severity, NULL, "(No Engine) %s", buffer);
            }
            va_end(va);
        }
    }
}

ALLOCATOR_HOOKS_API *getHooksApi(void) {
    return hooksApi;
}

EventuallyPersistentEngine::EventuallyPersistentEngine(GET_SERVER_API get_server_api) :
    epstore(NULL), workload(NULL), tapThrottle(NULL),
    startedEngineThreads(false), getServerApiFunc(get_server_api),
    tapConnMap(NULL), tapConfig(NULL), checkpointConfig(NULL),
    flushAllEnabled(false), startupTime(0)
{
    interface.interface = 1;
    ENGINE_HANDLE_V1::get_info = EvpGetInfo;
    ENGINE_HANDLE_V1::initialize = EvpInitialize;
    ENGINE_HANDLE_V1::destroy = EvpDestroy;
    ENGINE_HANDLE_V1::allocate = EvpItemAllocate;
    ENGINE_HANDLE_V1::remove = EvpItemDelete;
    ENGINE_HANDLE_V1::release = EvpItemRelease;
    ENGINE_HANDLE_V1::get = EvpGet;
    ENGINE_HANDLE_V1::get_stats = EvpGetStats;
    ENGINE_HANDLE_V1::reset_stats = EvpResetStats;
    ENGINE_HANDLE_V1::store = EvpStore;
    ENGINE_HANDLE_V1::arithmetic = EvpArithmetic;
    ENGINE_HANDLE_V1::flush = EvpFlush;
    ENGINE_HANDLE_V1::unknown_command = EvpUnknownCommand;
    ENGINE_HANDLE_V1::get_tap_iterator = EvpGetTapIterator;
    ENGINE_HANDLE_V1::tap_notify = EvpTapNotify;
    ENGINE_HANDLE_V1::item_set_cas = EvpItemSetCas;
    ENGINE_HANDLE_V1::get_item_info = EvpGetItemInfo;
    ENGINE_HANDLE_V1::get_stats_struct = NULL;
    ENGINE_HANDLE_V1::errinfo = NULL;
    ENGINE_HANDLE_V1::aggregate_stats = NULL;

    serverApi = getServerApiFunc();
    memset(&info, 0, sizeof(info));
    info.info.description = "EP engine v" VERSION;
    info.info.features[info.info.num_features++].feature = ENGINE_FEATURE_CAS;
    info.info.features[info.info.num_features++].feature = ENGINE_FEATURE_PERSISTENT_STORAGE;
    info.info.features[info.info.num_features++].feature = ENGINE_FEATURE_LRU;
}

ENGINE_ERROR_CODE EventuallyPersistentEngine::reserveCookie(const void *cookie) {
    EventuallyPersistentEngine *epe = ObjectRegistry::onSwitchThread(NULL, true);
    ENGINE_ERROR_CODE rv = serverApi->cookie->reserve(cookie);
    ObjectRegistry::onSwitchThread(epe);
    return rv;
}

ENGINE_ERROR_CODE EventuallyPersistentEngine::releaseCookie(const void *cookie) {
    EventuallyPersistentEngine *epe = ObjectRegistry::onSwitchThread(NULL, true);
    ENGINE_ERROR_CODE rv = serverApi->cookie->release(cookie);
    ObjectRegistry::onSwitchThread(epe);
    return rv;
}

void EventuallyPersistentEngine::storeEngineSpecific(const void *cookie,
                                                     void *engine_data) {
    EventuallyPersistentEngine *epe = ObjectRegistry::onSwitchThread(NULL, true);
    serverApi->cookie->store_engine_specific(cookie, engine_data);
    ObjectRegistry::onSwitchThread(epe);
}

void *EventuallyPersistentEngine::getEngineSpecific(const void *cookie) {
    EventuallyPersistentEngine *epe = ObjectRegistry::onSwitchThread(NULL, true);
    void *engine_data = serverApi->cookie->get_engine_specific(cookie);
    ObjectRegistry::onSwitchThread(epe);
    return engine_data;
}

void EventuallyPersistentEngine::registerEngineCallback(ENGINE_EVENT_TYPE type,
                                                        EVENT_CALLBACK cb,
                                                        const void *cb_data) {
    EventuallyPersistentEngine *epe = ObjectRegistry::onSwitchThread(NULL, true);
    SERVER_CALLBACK_API *sapi = getServerApi()->callback;
    sapi->register_callback(reinterpret_cast<ENGINE_HANDLE*>(this),
                            type, cb, cb_data);
    ObjectRegistry::onSwitchThread(epe);
}

/**
 * A configuration value changed listener that responds to ep-engine
 * parameter changes by invoking engine-specific methods on
 * configuration change events.
 */
class EpEngineValueChangeListener : public ValueChangedListener {
public:
    EpEngineValueChangeListener(EventuallyPersistentEngine &e) : engine(e) {
        // EMPTY
    }

    virtual void sizeValueChanged(const std::string &key, size_t value) {
        if (key.compare("getl_max_timeout") == 0) {
            engine.setGetlMaxTimeout(value);
        } else if (key.compare("getl_default_timeout") == 0) {
            engine.setGetlDefaultTimeout(value);
        } else if (key.compare("max_item_size") == 0) {
            engine.setMaxItemSize(value);
        }
    }

    virtual void booleanValueChanged(const std::string &key, bool value) {
        if (key.compare("flushall_enabled") == 0) {
            engine.setFlushAll(value);
        }
    }
private:
    EventuallyPersistentEngine &engine;
};



ENGINE_ERROR_CODE EventuallyPersistentEngine::initialize(const char* config) {
    resetStats();
    if (config != NULL) {
        if (!configuration.parseConfiguration(config, serverApi)) {
            return ENGINE_FAILED;
        }
    }

    name = configuration.getCouchBucket();

    // Start updating the variables from the config!
    HashTable::setDefaultNumBuckets(configuration.getHtSize());
    HashTable::setDefaultNumLocks(configuration.getHtLocks());
    StoredValue::setMutationMemoryThreshold(configuration.getMutationMemThreshold());

    if (configuration.getMaxSize() == 0) {
        configuration.setMaxSize(std::numeric_limits<size_t>::max());
    }

    if (configuration.getMemLowWat() == std::numeric_limits<size_t>::max()) {
        configuration.setMemLowWat(percentOf(configuration.getMaxSize(), 0.75));
    }

    if (configuration.getMemHighWat() == std::numeric_limits<size_t>::max()) {
        configuration.setMemHighWat(percentOf(configuration.getMaxSize(), 0.85));
    }

    maxItemSize = configuration.getMaxItemSize();
    configuration.addValueChangedListener("max_item_size",
                                          new EpEngineValueChangeListener(*this));

    getlDefaultTimeout = configuration.getGetlDefaultTimeout();
    configuration.addValueChangedListener("getl_default_timeout",
                                          new EpEngineValueChangeListener(*this));
    getlMaxTimeout = configuration.getGetlMaxTimeout();
    configuration.addValueChangedListener("getl_max_timeout",
                                          new EpEngineValueChangeListener(*this));

    flushAllEnabled = configuration.isFlushallEnabled();
    configuration.addValueChangedListener("flushall_enabled",
                                          new EpEngineValueChangeListener(*this));

    workload = new WorkLoadPolicy(configuration.getMaxNumWorkers(),
                                  configuration.getWorkloadOptimization());
    if ((unsigned int)workload->getNumShards() > configuration.getMaxVbuckets()) {
        LOG(EXTENSION_LOG_WARNING, "Invalid configuration: Shards must be "
            "equal or less than max number of vbuckets");
        return ENGINE_FAILED;
    }

    tapConnMap = new TapConnMap(*this);
    tapConfig = new TapConfig(*this);
    tapThrottle = new TapThrottle(configuration, stats);
    TapConfig::addConfigChangeListener(*this);

    checkpointConfig = new CheckpointConfig(*this);
    CheckpointConfig::addConfigChangeListener(*this);

    epstore = new EventuallyPersistentStore(*this);
    if (epstore == NULL) {
        return ENGINE_ENOMEM;
    }

    // Register the callback
    registerEngineCallback(ON_DISCONNECT, EvpHandleDisconnect, this);
    startEngineThreads();

    // Complete the initialization of the ep-store
    if (!epstore->initialize()) {
        return ENGINE_FAILED;
    }

    if(configuration.isDataTrafficEnabled()) {
        enableTraffic(true);
    }

<<<<<<< HEAD
=======
    tapConnMap->initialize();

    getlExtension = new GetlExtension(epstore, getServerApiFunc);
    getlExtension->initialize();

>>>>>>> c55f5ede
    // record engine initialization time
    startupTime = ep_real_time();

    LOG(EXTENSION_LOG_DEBUG, "Engine init complete.\n");

    return ENGINE_SUCCESS;
}

void EventuallyPersistentEngine::destroy(bool force) {
    stats.forceShutdown = force;
    stopEngineThreads();
    if (epstore) {
        epstore->snapshotStats();
    }
    if (tapConnMap) {
        tapConnMap->shutdownAllTapConnections();
    }
}

/// @cond DETAILS
class AllFlusher : public DispatcherCallback {
public:
    AllFlusher(EventuallyPersistentStore *st, TapConnMap &tcm)
        : epstore(st), tapConnMap(tcm) { }
    bool callback(Dispatcher &, TaskId &) {
        doFlush();
        return false;
    }

    void doFlush() {
        epstore->reset();
        tapConnMap.addFlushEvent();
    }

    std::string description() {
        return std::string("Performing flush.");
    }

private:
    EventuallyPersistentStore *epstore;
    TapConnMap                &tapConnMap;
};
/// @endcond

ENGINE_ERROR_CODE EventuallyPersistentEngine::flush(const void *, time_t when) {
    shared_ptr<AllFlusher> cb(new AllFlusher(epstore, *tapConnMap));

    if (!flushAllEnabled) {
        return ENGINE_ENOTSUP;
    }

    if (isDegradedMode()) {
        return ENGINE_TMPFAIL;
    }

    if (when == 0) {
        cb->doFlush();
    } else {
        epstore->getNonIODispatcher()->schedule(cb, NULL, Priority::FlushAllPriority,
                                                static_cast<double>(when),
                                                false);
    }

    return ENGINE_SUCCESS;
}

ENGINE_ERROR_CODE  EventuallyPersistentEngine::store(const void *cookie,
                                                     item* itm,
                                                     uint64_t *cas,
                                                     ENGINE_STORE_OPERATION operation,
                                                     uint16_t vbucket)
{
    BlockTimer timer(&stats.storeCmdHisto);
    ENGINE_ERROR_CODE ret;
    Item *it = static_cast<Item*>(itm);
    item *i = NULL;

    it->setVBucketId(vbucket);

    switch (operation) {
    case OPERATION_CAS:
        if (it->getCas() == 0) {
            // Using a cas command with a cas wildcard doesn't make sense
            ret = ENGINE_NOT_STORED;
            break;
        }
        // FALLTHROUGH
    case OPERATION_SET:
        if (isDegradedMode()) {
            return ENGINE_TMPFAIL;
        }
        ret = epstore->set(*it, cookie);
        if (ret == ENGINE_SUCCESS) {
            *cas = it->getCas();
        }

        break;

    case OPERATION_ADD:
        if (isDegradedMode()) {
            return ENGINE_TMPFAIL;
        }

        if (it->getCas() != 0) {
            // Adding an item with a cas value doesn't really make sense...
            return ENGINE_KEY_EEXISTS;
        }

        ret = epstore->add(*it, cookie);
        if (ret == ENGINE_SUCCESS) {
            *cas = it->getCas();
        }
        break;

    case OPERATION_REPLACE:
        // @todo this isn't atomic!
        ret = get(cookie, &i, it->getKey().c_str(),
                  it->getNKey(), vbucket);
        switch (ret) {
        case ENGINE_SUCCESS:
            itemRelease(cookie, i);
            ret = epstore->set(*it, cookie);
            if (ret == ENGINE_SUCCESS) {
                *cas = it->getCas();
            }
            break;
        case ENGINE_KEY_ENOENT:
            ret = ENGINE_NOT_STORED;
            break;
        default:
            // Just return the error we got.
            break;
        }
        break;
    case OPERATION_APPEND:
    case OPERATION_PREPEND:
        do {
            if ((ret = get(cookie, &i, it->getKey().c_str(),
                           it->getNKey(), vbucket)) == ENGINE_SUCCESS) {
                Item *old = reinterpret_cast<Item*>(i);

                if (old->getCas() == (uint64_t) -1) {
                    // item is locked against updates
                    itemRelease(cookie, i);
                    return ENGINE_TMPFAIL;
                }

                if (it->getCas() != 0 && old->getCas() != it->getCas()) {
                    itemRelease(cookie, i);
                    return ENGINE_KEY_EEXISTS;
                }

                if ((old->getValue()->length() + it->getValue()->length()) > maxItemSize) {
                    itemRelease(cookie, i);
                    return ENGINE_E2BIG;
                }

                if (operation == OPERATION_APPEND) {
                    if (!old->append(*it)) {
                        itemRelease(cookie, i);
                        return memoryCondition();
                    }
                } else {
                    if (!old->prepend(*it)) {
                        itemRelease(cookie, i);
                        return memoryCondition();
                    }
                }

                ret = store(cookie, old, cas, OPERATION_CAS, vbucket);
                itemRelease(cookie, i);
            }
        } while (ret == ENGINE_KEY_EEXISTS);

        // Map the error code back to what memcacpable expects
        if (ret == ENGINE_KEY_ENOENT) {
            ret = ENGINE_NOT_STORED;
        }
        break;

    default:
        ret = ENGINE_ENOTSUP;
    }

    if (ret == ENGINE_ENOMEM) {
        ret = memoryCondition();
    } else if (ret == ENGINE_NOT_STORED || ret == ENGINE_NOT_MY_VBUCKET) {
        if (isDegradedMode()) {
            return ENGINE_TMPFAIL;
        }
    }

    return ret;
}

inline tap_event_t EventuallyPersistentEngine::doWalkTapQueue(const void *cookie,
                                                              item **itm,
                                                              void **es,
                                                              uint16_t *nes,
                                                              uint8_t *ttl,
                                                              uint16_t *flags,
                                                              uint32_t *seqno,
                                                              uint16_t *vbucket,
                                                              TapProducer *connection,
                                                              bool &retry) {
    *es = NULL;
    *nes = 0;
    *ttl = (uint8_t)-1;
    *seqno = 0;
    *flags = 0;
    *vbucket = 0;

    retry = false;

    if (connection->shouldFlush()) {
        return TAP_FLUSH;
    }

    if (connection->isTimeForNoop()) {
        LOG(EXTENSION_LOG_INFO, "%s Sending a NOOP message.\n",
            connection->logHeader());
        return TAP_NOOP;
    }

    if (connection->isSuspended() || connection->windowIsFull()) {
        LOG(EXTENSION_LOG_INFO, "%s Connection in pause state because it is in"
            " suspended state or its ack windows is full.\n",
            connection->logHeader());
        return TAP_PAUSE;
    }

    tap_event_t ret = TAP_PAUSE;
    TapVBucketEvent ev = connection->nextVBucketHighPriority();
    if (ev.event != TAP_PAUSE) {
        switch (ev.event) {
        case TAP_VBUCKET_SET:
            LOG(EXTENSION_LOG_WARNING,
                "%s Sending TAP_VBUCKET_SET with vbucket %d and state \"%s\"\n",
                connection->logHeader(), ev.vbucket,
                VBucket::toString(ev.state));
            connection->encodeVBucketStateTransition(ev, es, nes, vbucket);
            break;
        case TAP_OPAQUE:
            LOG(EXTENSION_LOG_WARNING,
                "%s Sending TAP_OPAQUE with command \"%s\" and vbucket %d\n",
                connection->logHeader(),
                TapConnection::opaqueCmdToString(ntohl((uint32_t) ev.state)),
                ev.vbucket);
            connection->opaqueCommandCode = (uint32_t) ev.state;
            *vbucket = ev.vbucket;
            *es = &connection->opaqueCommandCode;
            *nes = sizeof(connection->opaqueCommandCode);
            break;
        default:
            LOG(EXTENSION_LOG_WARNING,
                "%s Unknown TapVBucketEvent message type %d\n",
                connection->logHeader(), ev.event);
            abort();
        }
        return ev.event;
    }

    if (connection->waitForOpaqueMsgAck()) {
        return TAP_PAUSE;
    }

    VBucketFilter backFillVBFilter;
    if (connection->runBackfill(backFillVBFilter)) {
        queueBackfill(backFillVBFilter, connection);
    }

    uint8_t nru = INITIAL_NRU_VALUE;
    Item *it = connection->getNextItem(cookie, vbucket, ret, nru);
    switch (ret) {
    case TAP_CHECKPOINT_START:
    case TAP_CHECKPOINT_END:
    case TAP_MUTATION:
    case TAP_DELETION:
        *itm = it;
        if (ret == TAP_MUTATION) {
            *nes = TapEngineSpecific::packSpecificData(ret, connection, it->getSeqno(),
                                                       nru);
            *es = connection->specificData;
        } else if (ret == TAP_DELETION) {
            *nes = TapEngineSpecific::packSpecificData(ret, connection, it->getSeqno());
            *es = connection->specificData;
        } else if (ret == TAP_CHECKPOINT_START) {
            // Send the current value of the max deleted seqno
            RCPtr<VBucket> vb = getVBucket(*vbucket);
            if (!vb) {
                retry = true;
                return TAP_NOOP;
            }
            *nes = TapEngineSpecific::packSpecificData(ret, connection,
                                                       vb->ht.getMaxDeletedRevSeqno());
            *es = connection->specificData;
        }
        break;
    case TAP_NOOP:
        retry = true;
        break;
    default:
        break;
    }

    if (ret == TAP_PAUSE && (connection->dumpQueue || connection->doTakeOver)) {
        TapVBucketEvent vbev = connection->checkDumpOrTakeOverCompletion();
        if (vbev.event == TAP_VBUCKET_SET) {
            LOG(EXTENSION_LOG_WARNING,
                "%s Sending TAP_VBUCKET_SET with vbucket %d and state \"%s\"\n",
                connection->logHeader(), vbev.vbucket,
                VBucket::toString(vbev.state));
            connection->encodeVBucketStateTransition(vbev, es, nes, vbucket);
        }
        ret = vbev.event;
    }

    return ret;
}

tap_event_t EventuallyPersistentEngine::walkTapQueue(const void *cookie,
                                                     item **itm,
                                                     void **es,
                                                     uint16_t *nes,
                                                     uint8_t *ttl,
                                                     uint16_t *flags,
                                                     uint32_t *seqno,
                                                     uint16_t *vbucket) {
    TapProducer *connection = getTapProducer(cookie);
    if (!connection) {
        LOG(EXTENSION_LOG_WARNING,
            "Failed to lookup TAP connection.. Disconnecting\n");
        return TAP_DISCONNECT;
    }

    connection->paused.set(false);

    bool retry = false;
    tap_event_t ret;

    connection->lastWalkTime = ep_current_time();
    do {
        ret = doWalkTapQueue(cookie, itm, es, nes, ttl, flags,
                             seqno, vbucket, connection, retry);
    } while (retry);

    if (ret != TAP_PAUSE && ret != TAP_DISCONNECT) {
        connection->lastMsgTime = ep_current_time();
        if (ret == TAP_NOOP) {
            *seqno = 0;
        } else {
            ++stats.numTapFetched;
            *seqno = connection->getSeqno();
            if (connection->requestAck(ret, *vbucket)) {
                *flags = TAP_FLAG_ACK;
                connection->seqnoAckRequested = *seqno;
            }

            if (ret == TAP_MUTATION) {
                if (connection->haveTapFlagByteorderSupport()) {
                    *flags |= TAP_FLAG_NETWORK_BYTE_ORDER;
                }
            }
        }
    } else {
        connection->paused.set(true);
        connection->notifySent.set(false);
    }

    return ret;
}

bool EventuallyPersistentEngine::createTapQueue(const void *cookie,
                                                std::string &client,
                                                uint32_t flags,
                                                const void *userdata,
                                                size_t nuserdata)
{
    if (reserveCookie(cookie) != ENGINE_SUCCESS) {
        return false;
    }

    std::string tapName = "eq_tapq:";
    if (client.length() == 0) {
        tapName.assign(TapConnection::getAnonName());
    } else {
        tapName.append(client);
    }

    // Decoding the userdata section of the packet and update the filters
    const char *ptr = static_cast<const char*>(userdata);
    uint64_t backfillAge = 0;
    std::vector<uint16_t> vbuckets;
    std::map<uint16_t, uint64_t> lastCheckpointIds;

    if (flags & TAP_CONNECT_FLAG_BACKFILL) { /* */
        if (nuserdata < sizeof(backfillAge)) {
            LOG(EXTENSION_LOG_WARNING,
                "Backfill age is missing. Reject connection request from %s\n",
                tapName.c_str());
            return false;
        }
        // use memcpy to avoid alignemt issues
        memcpy(&backfillAge, ptr, sizeof(backfillAge));
        backfillAge = ntohll(backfillAge);
        nuserdata -= sizeof(backfillAge);
        ptr += sizeof(backfillAge);
    }

    if (flags & TAP_CONNECT_FLAG_LIST_VBUCKETS) {
        uint16_t nvbuckets;
        if (nuserdata < sizeof(nvbuckets)) {
            LOG(EXTENSION_LOG_WARNING,
                "Number of vbuckets is missing. Reject connection request from %s\n",
                tapName.c_str());
            return false;
        }
        memcpy(&nvbuckets, ptr, sizeof(nvbuckets));
        nuserdata -= sizeof(nvbuckets);
        ptr += sizeof(nvbuckets);
        nvbuckets = ntohs(nvbuckets);
        if (nvbuckets > 0) {
            if (nuserdata < (sizeof(uint16_t) * nvbuckets)) {
                LOG(EXTENSION_LOG_WARNING,
                    "# of vbuckets not matched. Reject connection request from %s\n",
                    tapName.c_str());
                return false;
            }
            for (uint16_t ii = 0; ii < nvbuckets; ++ii) {
                uint16_t val;
                memcpy(&val, ptr, sizeof(nvbuckets));
                ptr += sizeof(uint16_t);
                vbuckets.push_back(ntohs(val));
            }
            nuserdata -= (sizeof(uint16_t) * nvbuckets);
        }
    }

    if (flags & TAP_CONNECT_CHECKPOINT) {
        uint16_t nCheckpoints = 0;
        if (nuserdata >= sizeof(nCheckpoints)) {
            memcpy(&nCheckpoints, ptr, sizeof(nCheckpoints));
            nuserdata -= sizeof(nCheckpoints);
            ptr += sizeof(nCheckpoints);
            nCheckpoints = ntohs(nCheckpoints);
        }
        if (nCheckpoints > 0) {
            if (nuserdata < ((sizeof(uint16_t) + sizeof(uint64_t)) * nCheckpoints)) {
                LOG(EXTENSION_LOG_WARNING, "# of checkpoint Ids not matched. "
                    "Reject connection request from %s\n", tapName.c_str());
                return false;
            }
            for (uint16_t j = 0; j < nCheckpoints; ++j) {
                uint16_t vbid;
                uint64_t checkpointId;
                memcpy(&vbid, ptr, sizeof(vbid));
                ptr += sizeof(uint16_t);
                memcpy(&checkpointId, ptr, sizeof(checkpointId));
                ptr += sizeof(uint64_t);
                lastCheckpointIds[ntohs(vbid)] = ntohll(checkpointId);
            }
            nuserdata -= ((sizeof(uint16_t) + sizeof(uint64_t)) * nCheckpoints);
        }
    }

    tapConnMap->newProducer(cookie, tapName, flags,
                            backfillAge,
                            static_cast<int>(configuration.getTapKeepalive()),
                            vbuckets,
                            lastCheckpointIds);

    tapConnMap->notify();
    return true;
}

ENGINE_ERROR_CODE EventuallyPersistentEngine::tapNotify(const void *cookie,
                                                        void *engine_specific,
                                                        uint16_t nengine,
                                                        uint8_t, // ttl
                                                        uint16_t tap_flags,
                                                        tap_event_t tap_event,
                                                        uint32_t tap_seqno,
                                                        const void *key,
                                                        size_t nkey,
                                                        uint32_t flags,
                                                        uint32_t exptime,
                                                        uint64_t cas,
                                                        const void *data,
                                                        size_t ndata,
                                                        uint16_t vbucket)
{
    void *specific = getEngineSpecific(cookie);
    TapConnection *connection = NULL;
    if (specific == NULL) {
        if (tap_event == TAP_ACK) {
            LOG(EXTENSION_LOG_WARNING, "Tap producer with cookie %s does not "
                "exist. Force disconnect...\n", (char *) cookie);
            // tap producer is no longer connected..
            return ENGINE_DISCONNECT;
        } else {
            // Create a new tap consumer...
            connection = tapConnMap->newConsumer(cookie);
            if (connection == NULL) {
                LOG(EXTENSION_LOG_WARNING, "Failed to create new tap consumer. "
                    "Force disconnect\n");
                return ENGINE_DISCONNECT;
            }
            storeEngineSpecific(cookie, connection);
        }
    } else {
        connection = reinterpret_cast<TapConnection *>(specific);
    }

    std::string k(static_cast<const char*>(key), nkey);
    ENGINE_ERROR_CODE ret = ENGINE_SUCCESS;

    if (tap_event == TAP_MUTATION || tap_event == TAP_DELETION) {
        if (!tapThrottle->shouldProcess()) {
            ++stats.tapThrottled;
            if (connection->supportsAck()) {
                ret = ENGINE_TMPFAIL;
            } else {
                ret = ENGINE_DISCONNECT;
                LOG(EXTENSION_LOG_WARNING, "%s Can't throttle streams without "
                    "ack support. Force disconnect...\n",
                    connection->logHeader());
            }
            return ret;
        }
    }

    switch (tap_event) {
    case TAP_ACK:
        ret = processTapAck(cookie, tap_seqno, tap_flags, k);
        break;
    case TAP_FLUSH:
        ret = flush(cookie, 0);
        LOG(EXTENSION_LOG_WARNING, "%s Received flush.\n",
            connection->logHeader());
        break;
    case TAP_DELETION:
        {
            TapConsumer *tc = dynamic_cast<TapConsumer*>(connection);
            if (!tc) {
                LOG(EXTENSION_LOG_WARNING, "%s not a consumer! Force disconnect",
                    connection->logHeader());
                return ENGINE_DISCONNECT;
            }

            bool meta = false;
            ItemMetaData itemMeta(cas, DEFAULT_REV_SEQ_NUM, flags, exptime);

            if (nengine == TapEngineSpecific::sizeRevSeqno) {
                TapEngineSpecific::readSpecificData(tap_event, engine_specific, nengine,
                                                    &itemMeta.seqno);
                meta = true;
                if (itemMeta.cas == 0) {
                    itemMeta.cas = Item::nextCas();
                }
                if (itemMeta.seqno == 0) {
                    itemMeta.seqno = DEFAULT_REV_SEQ_NUM;
                }
            }
            uint64_t delCas = 0;
            ret = epstore->deleteItem(k, &delCas, vbucket, cookie, true, meta,
                                      false, &itemMeta,
                                      tc->isBackfillPhase(vbucket));
            if (ret == ENGINE_KEY_ENOENT) {
                ret = ENGINE_SUCCESS;
            }
            if (!tc->supportsCheckpointSync()) {
                // If the checkpoint synchronization is not supported,
                // check if a new checkpoint should be created or not.
                tc->checkVBOpenCheckpoint(vbucket);
            }
        }
        break;
    case TAP_CHECKPOINT_START:
    case TAP_CHECKPOINT_END:
        {
            TapConsumer *tc = dynamic_cast<TapConsumer*>(connection);
            if (tc) {
                if (tap_event == TAP_CHECKPOINT_START &&
                    nengine == TapEngineSpecific::sizeRevSeqno)
                {
                    // Set the current value for the max deleted seqno
                    RCPtr<VBucket> vb = getVBucket(vbucket);
                    if (!vb) {
                        return ENGINE_TMPFAIL;
                    }
                    uint64_t seqnum;
                    TapEngineSpecific::readSpecificData(tap_event, engine_specific, nengine,
                                                        &seqnum);
                    vb->ht.setMaxDeletedRevSeqno(seqnum);
                }

                if (data != NULL) {
                    uint64_t checkpointId;
                    memcpy(&checkpointId, data, sizeof(checkpointId));
                    checkpointId = ntohll(checkpointId);

                    if (tc->processCheckpointCommand(tap_event, vbucket, checkpointId)) {
                        getEpStore()->wakeUpFlusher();
                        ret = ENGINE_SUCCESS;
                    } else {
                        ret = ENGINE_DISCONNECT;
                        LOG(EXTENSION_LOG_WARNING, "%s Error processing "
                            "checkpoint %llu. Force disconnect\n",
                            connection->logHeader(), checkpointId);
                    }
                } else {
                    ret = ENGINE_DISCONNECT;
                    LOG(EXTENSION_LOG_WARNING, "%s Checkpoint Id is missing in "
                        "CHECKPOINT messages. Force disconnect...\n",
                        connection->logHeader());
                }
            } else {
                ret = ENGINE_DISCONNECT;
                LOG(EXTENSION_LOG_WARNING,
                    "%s not a consumer! Force disconnect\n",
                    connection->logHeader());
            }
        }
        break;
    case TAP_MUTATION:
        {
            BlockTimer timer(&stats.tapMutationHisto);
            TapConsumer *tc = dynamic_cast<TapConsumer*>(connection);
            value_t vblob(Blob::New(static_cast<const char*>(data), ndata));
            Item *itm = new Item(k, flags, exptime, vblob);
            itm->setVBucketId(vbucket);

            if (tc) {
                bool meta = false;
                uint8_t nru = INITIAL_NRU_VALUE;
                if (nengine >= TapEngineSpecific::sizeRevSeqno) {
                    uint64_t seqnum;
                    TapEngineSpecific::readSpecificData(tap_event, engine_specific, nengine,
                                                        &seqnum, &nru);
                    itm->setCas(cas);
                    itm->setSeqno(seqnum);
                    meta = true;
                }

                if (tc->isBackfillPhase(vbucket)) {
                    ret = epstore->addTAPBackfillItem(*itm, meta, nru);
                } else {
                    if (meta) {
                        ret = epstore->setWithMeta(*itm, 0, cookie, true, true, nru);
                    } else {
                        ret = epstore->set(*itm, cookie, true, nru);
                    }
                }
            } else {
                LOG(EXTENSION_LOG_WARNING,
                    "%s not a consumer! Force disconnect\n",
                    connection->logHeader());
                ret = ENGINE_DISCONNECT;
            }

            if (ret == ENGINE_ENOMEM) {
                if (connection->supportsAck()) {
                    ret = ENGINE_TMPFAIL;
                } else {
                    LOG(EXTENSION_LOG_WARNING, "%s Connection does not support "
                        "tap ack'ing.. Force disconnect\n",
                        connection->logHeader());
                    ret = ENGINE_DISCONNECT;
                }
            }

            delete itm;
            if (tc && !tc->supportsCheckpointSync()) {
                tc->checkVBOpenCheckpoint(vbucket);
            }

            if (ret == ENGINE_DISCONNECT) {
                LOG(EXTENSION_LOG_WARNING, "%s Failed to apply tap mutation. "
                    "Force disconnect\n", connection->logHeader());
            }
        }
        break;

    case TAP_OPAQUE:
        if (nengine == sizeof(uint32_t)) {
            uint32_t cc;
            memcpy(&cc, engine_specific, sizeof(cc));
            cc = ntohl(cc);

            switch (cc) {
            case TAP_OPAQUE_ENABLE_AUTO_NACK:
                // @todo: the memcached core will _ALWAYS_ send nack
                //        if it encounter an error. This should be
                // set as the default when we move to .next after 2.0
                // (currently we need to allow the message for
                // backwards compatibility)
                LOG(EXTENSION_LOG_INFO, "%s Enable auto nack mode\n",
                    connection->logHeader());
                break;
            case TAP_OPAQUE_ENABLE_CHECKPOINT_SYNC:
                connection->setSupportCheckpointSync(true);
                LOG(EXTENSION_LOG_INFO, "%s Enable checkpoint synchronization\n",
                    connection->logHeader());
                break;
            case TAP_OPAQUE_OPEN_CHECKPOINT:
                /**
                 * This event is only received by the TAP client that wants to get mutations
                 * from closed checkpoints only. At this time, only incremental backup client
                 * receives this event so that it can close the connection and reconnect later.
                 */
                LOG(EXTENSION_LOG_INFO, "%s Beginning of checkpoint.\n",
                    connection->logHeader());
                break;
            case TAP_OPAQUE_INITIAL_VBUCKET_STREAM:
                {
                    LOG(EXTENSION_LOG_INFO,
                        "%s Backfill started for vbucket %d.\n",
                        connection->logHeader(), vbucket);
                    BlockTimer timer(&stats.tapVbucketResetHisto);
                    ret = resetVBucket(vbucket) ? ENGINE_SUCCESS : ENGINE_DISCONNECT;
                    if (ret == ENGINE_DISCONNECT) {
                        LOG(EXTENSION_LOG_WARNING,
                            "%s Failed to reset a vbucket %d. Force disconnect\n",
                            connection->logHeader(), vbucket);
                    } else {
                        LOG(EXTENSION_LOG_WARNING,
                            "%s Reset vbucket %d was completed succecssfully.\n",
                            connection->logHeader(), vbucket);
                    }

                    TapConsumer *tc = dynamic_cast<TapConsumer*>(connection);
                    if (tc) {
                        tc->setBackfillPhase(true, vbucket);
                    } else {
                        ret = ENGINE_DISCONNECT;
                        LOG(EXTENSION_LOG_WARNING,
                            "TAP consumer doesn't exists. Force disconnect\n");
                    }
                }
                break;
            case TAP_OPAQUE_CLOSE_BACKFILL:
                {
                    LOG(EXTENSION_LOG_INFO, "%s Backfill finished.\n",
                        connection->logHeader());
                    TapConsumer *tc = dynamic_cast<TapConsumer*>(connection);
                    if (tc) {
                        tc->setBackfillPhase(false, vbucket);
                    } else {
                        ret = ENGINE_DISCONNECT;
                        LOG(EXTENSION_LOG_WARNING,
                            "%s not a consumer! Force disconnect\n",
                            connection->logHeader());
                    }
                }
                break;
            case TAP_OPAQUE_CLOSE_TAP_STREAM:
                /**
                 * This event is sent by the eVBucketMigrator to notify that the source node
                 * closes the tap replication stream and switches to TAKEOVER_VBUCKETS phase.
                 * This is just an informative message and doesn't require any action.
                 */
                LOG(EXTENSION_LOG_INFO,
                    "%s Received close tap stream. Switching to takeover phase.\n",
                    connection->logHeader());
                break;
            case TAP_OPAQUE_COMPLETE_VB_FILTER_CHANGE:
                /**
                 * This opaque message is just for notifying that the source node receives
                 * change_vbucket_filter request and processes it successfully.
                 */
                LOG(EXTENSION_LOG_INFO,
                    "%s Notified that the source node changed a vbucket filter.\n",
                    connection->logHeader());
                break;
            default:
                LOG(EXTENSION_LOG_WARNING,
                    "%s Received an unknown opaque command\n",
                    connection->logHeader());
            }
        } else {
            LOG(EXTENSION_LOG_WARNING,
                "%s Received tap opaque with unknown size %d\n",
                connection->logHeader(), nengine);
        }
        break;

    case TAP_VBUCKET_SET:
        {
            BlockTimer timer(&stats.tapVbucketSetHisto);

            if (nengine != sizeof(vbucket_state_t)) {
                // illegal datasize
                LOG(EXTENSION_LOG_WARNING,
                    "%s Received TAP_VBUCKET_SET with illegal size."
                    " Force disconnect\n", connection->logHeader());
                ret = ENGINE_DISCONNECT;
                break;
            }

            vbucket_state_t state;
            memcpy(&state, engine_specific, nengine);
            state = (vbucket_state_t)ntohl(state);

            if (!is_valid_vbucket_state_t(state)) {
                LOG(EXTENSION_LOG_WARNING,
                    "%s Received an invalid vbucket state. Force disconnect\n",
                    connection->logHeader());
                ret = ENGINE_DISCONNECT;
                break;
            }

            LOG(EXTENSION_LOG_INFO,
                "%s Received TAP_VBUCKET_SET with vbucket %d and state \"%s\"\n",
                connection->logHeader(), vbucket, VBucket::toString(state));

            epstore->setVBucketState(vbucket, state);
        }
        break;

    default:
        // Unknown command
        LOG(EXTENSION_LOG_WARNING,
            "%s Recieved bad opcode, ignoring message\n",
            connection->logHeader());
    }

    connection->processedEvent(tap_event, ret);
    return ret;
}

TapProducer* EventuallyPersistentEngine::getTapProducer(const void *cookie) {
    TapProducer *rv =
        reinterpret_cast<TapProducer*>(getEngineSpecific(cookie));
    if (!(rv && rv->connected)) {
        LOG(EXTENSION_LOG_WARNING,
            "Walking a non-existent tap queue, disconnecting\n");
        return NULL;
    }

    if (rv->doDisconnect()) {
        LOG(EXTENSION_LOG_WARNING,
            "%s Disconnecting pending connection\n", rv->logHeader());
        return NULL;
    }
    return rv;
}

ENGINE_ERROR_CODE EventuallyPersistentEngine::processTapAck(const void *cookie,
                                                            uint32_t seqno,
                                                            uint16_t status,
                                                            const std::string &msg)
{
    TapProducer *connection = getTapProducer(cookie);
    if (!connection) {
        LOG(EXTENSION_LOG_WARNING,
            "Unable to process tap ack. No producer found\n");
        return ENGINE_DISCONNECT;
    }

    return connection->processAck(seqno, status, msg);
}

void EventuallyPersistentEngine::startEngineThreads(void)
{
    assert(!startedEngineThreads);
    if (pthread_create(&notifyThreadId, NULL, EvpNotifyPendingConns, this) != 0) {
        throw std::runtime_error("Error creating thread to notify pending connections");
    }
    startedEngineThreads = true;
}

void EventuallyPersistentEngine::queueBackfill(const VBucketFilter &backfillVBFilter,
                                               TapProducer *tc) {
    shared_ptr<DispatcherCallback> backfill_cb(new BackfillTask(this, tc,
                                                                backfillVBFilter));
    epstore->getNonIODispatcher()->schedule(backfill_cb, NULL,
                                            Priority::BackfillTaskPriority,
                                            0, false, false);
}

bool VBucketCountVisitor::visitBucket(RCPtr<VBucket> &vb) {
    ++numVbucket;
    numItems += vb->ht.getNumItems();
    numTempItems += vb->ht.getNumTempItems();
    nonResident += vb->ht.getNumNonResidentItems();

    if (vb->getHighPriorityChkSize() > 0) {
        chkPersistRemaining++;
    }

    if (desired_state != vbucket_state_dead) {
        htMemory += vb->ht.memorySize();
        htItemMemory += vb->ht.getItemMemory();
        htCacheSize += vb->ht.cacheSize;
        numEjects += vb->ht.getNumEjects();
        numExpiredItems += vb->numExpiredItems;
        metaDataMemory += vb->ht.metaDataMemory;
        opsCreate += vb->opsCreate;
        opsUpdate += vb->opsUpdate;
        opsDelete += vb->opsDelete;
        opsReject += vb->opsReject;

        queueSize += vb->dirtyQueueSize;
        queueMemory += vb->dirtyQueueMem;
        queueFill += vb->dirtyQueueFill;
        queueDrain += vb->dirtyQueueDrain;
        queueAge += vb->getQueueAge();
        pendingWrites += vb->dirtyQueuePendingWrites;
    }

    return false;
}

/**
 * A container class holding VBucketCountVisitors to aggregate stats for different
 * vbucket states.
 */
class VBucketCountAggregator : public VBucketVisitor  {
public:
    bool visitBucket(RCPtr<VBucket> &vb)  {
        std::map<vbucket_state_t, VBucketCountVisitor*>::iterator it;
        it = visitorMap.find(vb->getState());
        if ( it != visitorMap.end() ) {
            it->second->visitBucket(vb);
        }

        return false;
    }

    void addVisitor(VBucketCountVisitor* visitor)  {
        visitorMap[visitor->getVBucketState()] = visitor;
    }
private:
    std::map<vbucket_state_t, VBucketCountVisitor*> visitorMap;
};

ENGINE_ERROR_CODE EventuallyPersistentEngine::doEngineStats(const void *cookie,
                                                            ADD_STAT add_stat) {
    VBucketCountAggregator aggregator;

    VBucketCountVisitor activeCountVisitor(vbucket_state_active);
    aggregator.addVisitor(&activeCountVisitor);

    VBucketCountVisitor replicaCountVisitor(vbucket_state_replica);
    aggregator.addVisitor(&replicaCountVisitor);

    VBucketCountVisitor pendingCountVisitor(vbucket_state_pending);
    aggregator.addVisitor(&pendingCountVisitor);

    VBucketCountVisitor deadCountVisitor(vbucket_state_dead);
    aggregator.addVisitor(&deadCountVisitor);

    epstore->visit(aggregator);

    epstore->updateCachedResidentRatio(activeCountVisitor.getMemResidentPer(),
                                       replicaCountVisitor.getMemResidentPer());
    tapThrottle->adjustWriteQueueCap(activeCountVisitor.getNumItems() +
                                     replicaCountVisitor.getNumItems() +
                                     pendingCountVisitor.getNumItems());

    configuration.addStats(add_stat, cookie);

    EPStats &epstats = getEpStats();
    add_casted_stat("ep_version", VERSION, add_stat, cookie);
    add_casted_stat("ep_storage_age",
                    epstats.dirtyAge, add_stat, cookie);
    add_casted_stat("ep_storage_age_highwat",
                    epstats.dirtyAgeHighWat, add_stat, cookie);
    add_casted_stat("ep_total_enqueued",
                    epstats.totalEnqueued, add_stat, cookie);
    add_casted_stat("ep_total_new_items", stats.newItems, add_stat, cookie);
    add_casted_stat("ep_total_del_items", stats.delItems, add_stat, cookie);
    add_casted_stat("ep_total_persisted",
                    epstats.totalPersisted, add_stat, cookie);
    add_casted_stat("ep_item_flush_failed",
                    epstats.flushFailed, add_stat, cookie);
    add_casted_stat("ep_item_commit_failed",
                    epstats.commitFailed, add_stat, cookie);
    add_casted_stat("ep_item_begin_failed",
                    epstats.beginFailed, add_stat, cookie);
    add_casted_stat("ep_expired_access", epstats.expired_access,
                    add_stat, cookie);
    add_casted_stat("ep_expired_pager", epstats.expired_pager,
                    add_stat, cookie);
    add_casted_stat("ep_item_flush_expired",
                    epstats.flushExpired, add_stat, cookie);
    add_casted_stat("ep_queue_size",
                    epstats.diskQueueSize, add_stat, cookie);
    add_casted_stat("ep_flusher_todo",
                    epstats.flusher_todo, add_stat, cookie);
    add_casted_stat("ep_uncommitted_items",
                    epstats.flusher_todo, add_stat, cookie);
    add_casted_stat("ep_diskqueue_items",
                    epstats.diskQueueSize, add_stat, cookie);
    add_casted_stat("ep_flusher_state",
                    epstore->getFlusher(0)->stateName(),
                    add_stat, cookie);
    add_casted_stat("ep_commit_num", epstats.flusherCommits,
                    add_stat, cookie);
    add_casted_stat("ep_commit_time",
                    epstats.commit_time, add_stat, cookie);
    add_casted_stat("ep_commit_time_total",
                    epstats.cumulativeCommitTime, add_stat, cookie);
    add_casted_stat("ep_vbucket_del",
                    epstats.vbucketDeletions, add_stat, cookie);
    add_casted_stat("ep_vbucket_del_fail",
                    epstats.vbucketDeletionFail, add_stat, cookie);
    add_casted_stat("ep_flush_duration_total",
                    epstats.cumulativeFlushTime, add_stat, cookie);
    add_casted_stat("ep_flush_all",
                    epstore->isFlushAllScheduled() ? "true" : "false", add_stat, cookie);
    add_casted_stat("curr_items", activeCountVisitor.getNumItems(), add_stat, cookie);
    add_casted_stat("curr_temp_items", activeCountVisitor.getNumTempItems(), add_stat, cookie);
    add_casted_stat("curr_items_tot",
                   activeCountVisitor.getNumItems() +
                   replicaCountVisitor.getNumItems() +
                   pendingCountVisitor.getNumItems(),
                   add_stat, cookie);
    add_casted_stat("vb_active_num", activeCountVisitor.getVBucketNumber(), add_stat, cookie);
    add_casted_stat("vb_active_curr_items", activeCountVisitor.getNumItems(),
                   add_stat, cookie);
    add_casted_stat("vb_active_num_non_resident", activeCountVisitor.getNonResident(),
                    add_stat, cookie);
    add_casted_stat("vb_active_perc_mem_resident", activeCountVisitor.getMemResidentPer(),
                    add_stat, cookie);
    add_casted_stat("vb_active_eject", activeCountVisitor.getEjects(), add_stat, cookie);
    add_casted_stat("vb_active_expired", activeCountVisitor.getExpired(), add_stat, cookie);
    add_casted_stat("vb_active_meta_data_memory", activeCountVisitor.getMetaDataMemory(),
                    add_stat, cookie);
    add_casted_stat("vb_active_ht_memory", activeCountVisitor.getHashtableMemory(),
                   add_stat, cookie);
    add_casted_stat("vb_active_itm_memory", activeCountVisitor.getItemMemory(),
                   add_stat, cookie);
    add_casted_stat("vb_active_ops_create", activeCountVisitor.getOpsCreate(), add_stat, cookie);
    add_casted_stat("vb_active_ops_update", activeCountVisitor.getOpsUpdate(), add_stat, cookie);
    add_casted_stat("vb_active_ops_delete", activeCountVisitor.getOpsDelete(), add_stat, cookie);
    add_casted_stat("vb_active_ops_reject", activeCountVisitor.getOpsReject(), add_stat, cookie);
    add_casted_stat("vb_active_queue_size", activeCountVisitor.getQueueSize(), add_stat, cookie);
    add_casted_stat("vb_active_queue_memory", activeCountVisitor.getQueueMemory(),
                   add_stat, cookie);
    add_casted_stat("vb_active_queue_age", activeCountVisitor.getAge(), add_stat, cookie);
    add_casted_stat("vb_active_queue_pending", activeCountVisitor.getPendingWrites(),
                   add_stat, cookie);
    add_casted_stat("vb_active_queue_fill", activeCountVisitor.getQueueFill(), add_stat, cookie);
    add_casted_stat("vb_active_queue_drain", activeCountVisitor.getQueueDrain(),
                   add_stat, cookie);

    add_casted_stat("vb_replica_num", replicaCountVisitor.getVBucketNumber(), add_stat, cookie);
    add_casted_stat("vb_replica_curr_items", replicaCountVisitor.getNumItems(), add_stat, cookie);
    add_casted_stat("vb_replica_num_non_resident", replicaCountVisitor.getNonResident(),
                   add_stat, cookie);
    add_casted_stat("vb_replica_perc_mem_resident", replicaCountVisitor.getMemResidentPer(),
                   add_stat, cookie);
    add_casted_stat("vb_replica_eject", replicaCountVisitor.getEjects(), add_stat, cookie);
    add_casted_stat("vb_replica_expired", replicaCountVisitor.getExpired(), add_stat, cookie);
    add_casted_stat("vb_replica_meta_data_memory", replicaCountVisitor.getMetaDataMemory(),
                    add_stat, cookie);
    add_casted_stat("vb_replica_ht_memory", replicaCountVisitor.getHashtableMemory(),
                   add_stat, cookie);
    add_casted_stat("vb_replica_itm_memory", replicaCountVisitor.getItemMemory(), add_stat, cookie);
    add_casted_stat("vb_replica_ops_create", replicaCountVisitor.getOpsCreate(), add_stat, cookie);
    add_casted_stat("vb_replica_ops_update", replicaCountVisitor.getOpsUpdate(), add_stat, cookie);
    add_casted_stat("vb_replica_ops_delete", replicaCountVisitor.getOpsDelete(), add_stat, cookie);
    add_casted_stat("vb_replica_ops_reject", replicaCountVisitor.getOpsReject(), add_stat, cookie);
    add_casted_stat("vb_replica_queue_size", replicaCountVisitor.getQueueSize(), add_stat, cookie);
    add_casted_stat("vb_replica_queue_memory", replicaCountVisitor.getQueueMemory(),
                   add_stat, cookie);
    add_casted_stat("vb_replica_queue_age", replicaCountVisitor.getAge(), add_stat, cookie);
    add_casted_stat("vb_replica_queue_pending", replicaCountVisitor.getPendingWrites(),
                   add_stat, cookie);
    add_casted_stat("vb_replica_queue_fill", replicaCountVisitor.getQueueFill(), add_stat, cookie);
    add_casted_stat("vb_replica_queue_drain", replicaCountVisitor.getQueueDrain(), add_stat, cookie);

    add_casted_stat("vb_pending_num", pendingCountVisitor.getVBucketNumber(), add_stat, cookie);
    add_casted_stat("vb_pending_curr_items", pendingCountVisitor.getNumItems(), add_stat, cookie);
    add_casted_stat("vb_pending_num_non_resident", pendingCountVisitor.getNonResident(),
                   add_stat, cookie);
    add_casted_stat("vb_pending_perc_mem_resident", pendingCountVisitor.getMemResidentPer(),
                   add_stat, cookie);
    add_casted_stat("vb_pending_eject", pendingCountVisitor.getEjects(), add_stat, cookie);
    add_casted_stat("vb_pending_expired", pendingCountVisitor.getExpired(), add_stat, cookie);
    add_casted_stat("vb_pending_meta_data_memory", pendingCountVisitor.getMetaDataMemory(),
                    add_stat, cookie);
    add_casted_stat("vb_pending_ht_memory", pendingCountVisitor.getHashtableMemory(),
                   add_stat, cookie);
    add_casted_stat("vb_pending_itm_memory", pendingCountVisitor.getItemMemory(), add_stat, cookie);
    add_casted_stat("vb_pending_ops_create", pendingCountVisitor.getOpsCreate(), add_stat, cookie);
    add_casted_stat("vb_pending_ops_update", pendingCountVisitor.getOpsUpdate(), add_stat, cookie);
    add_casted_stat("vb_pending_ops_delete", pendingCountVisitor.getOpsDelete(), add_stat, cookie);
    add_casted_stat("vb_pending_ops_reject", pendingCountVisitor.getOpsReject(), add_stat, cookie);
    add_casted_stat("vb_pending_queue_size", pendingCountVisitor.getQueueSize(), add_stat, cookie);
    add_casted_stat("vb_pending_queue_memory", pendingCountVisitor.getQueueMemory(),
                   add_stat, cookie);
    add_casted_stat("vb_pending_queue_age", pendingCountVisitor.getAge(), add_stat, cookie);
    add_casted_stat("vb_pending_queue_pending", pendingCountVisitor.getPendingWrites(),
                   add_stat, cookie);
    add_casted_stat("vb_pending_queue_fill", pendingCountVisitor.getQueueFill(), add_stat, cookie);
    add_casted_stat("vb_pending_queue_drain", pendingCountVisitor.getQueueDrain(), add_stat, cookie);

    add_casted_stat("vb_dead_num", deadCountVisitor.getVBucketNumber(), add_stat, cookie);

    add_casted_stat("ep_vb_snapshot_total", epstats.snapshotVbucketHisto.total(),
                    add_stat, cookie);

    add_casted_stat("ep_vb_total",
                   activeCountVisitor.getVBucketNumber() +
                   replicaCountVisitor.getVBucketNumber() +
                   pendingCountVisitor.getVBucketNumber() +
                   deadCountVisitor.getVBucketNumber(),
                   add_stat, cookie);

    add_casted_stat("ep_diskqueue_memory",
                    activeCountVisitor.getQueueMemory() +
                    replicaCountVisitor.getQueueMemory() +
                    pendingCountVisitor.getQueueMemory(),
                    add_stat, cookie);
    add_casted_stat("ep_diskqueue_fill",
                    activeCountVisitor.getQueueFill() +
                    replicaCountVisitor.getQueueFill() +
                    pendingCountVisitor.getQueueFill(),
                    add_stat, cookie);
    add_casted_stat("ep_diskqueue_drain",
                    activeCountVisitor.getQueueDrain() +
                    replicaCountVisitor.getQueueDrain() +
                    pendingCountVisitor.getQueueDrain(),
                    add_stat, cookie);
    add_casted_stat("ep_diskqueue_pending",
                    activeCountVisitor.getPendingWrites() +
                    replicaCountVisitor.getPendingWrites() +
                    pendingCountVisitor.getPendingWrites(),
                    add_stat, cookie);
    add_casted_stat("ep_meta_data_memory",
                    activeCountVisitor.getMetaDataMemory() +
                    replicaCountVisitor.getMetaDataMemory() +
                    pendingCountVisitor.getMetaDataMemory(),
                    add_stat, cookie);

    size_t memUsed =  stats.getTotalMemoryUsed();
    add_casted_stat("mem_used", memUsed, add_stat, cookie);
    add_casted_stat("bytes", memUsed, add_stat, cookie);
    add_casted_stat("ep_kv_size", stats.currentSize, add_stat, cookie);
    add_casted_stat("ep_value_size", stats.totalValueSize, add_stat, cookie);
    add_casted_stat("ep_overhead", stats.memOverhead, add_stat, cookie);
    add_casted_stat("ep_total_cache_size",
                    activeCountVisitor.getCacheSize() +
                    replicaCountVisitor.getCacheSize() +
                    pendingCountVisitor.getCacheSize(),
                    add_stat, cookie);
    add_casted_stat("ep_oom_errors", stats.oom_errors, add_stat, cookie);
    add_casted_stat("ep_tmp_oom_errors", stats.tmp_oom_errors, add_stat, cookie);
    add_casted_stat("ep_mem_tracker_enabled",
                    stats.memoryTrackerEnabled ? "true" : "false",
                    add_stat, cookie);
    add_casted_stat("ep_bg_fetched", epstats.bg_fetched, add_stat,
                    cookie);
    add_casted_stat("ep_bg_meta_fetched", epstats.bg_meta_fetched, add_stat,
                    cookie);
    add_casted_stat("ep_bg_remaining_jobs", epstats.numRemainingBgJobs,
                    add_stat, cookie);
    add_casted_stat("ep_max_bg_remaining_jobs", epstats.maxRemainingBgJobs,
                    add_stat, cookie);
    add_casted_stat("ep_tap_bg_fetched", stats.numTapBGFetched, add_stat, cookie);
    add_casted_stat("ep_tap_bg_fetch_requeued", stats.numTapBGFetchRequeued,
                    add_stat, cookie);
    add_casted_stat("ep_num_pager_runs", epstats.pagerRuns, add_stat,
                    cookie);
    add_casted_stat("ep_num_expiry_pager_runs", epstats.expiryPagerRuns, add_stat,
                    cookie);
    add_casted_stat("ep_items_rm_from_checkpoints", epstats.itemsRemovedFromCheckpoints,
                    add_stat, cookie);
    add_casted_stat("ep_num_value_ejects", epstats.numValueEjects, add_stat,
                    cookie);
    add_casted_stat("ep_num_eject_failures", epstats.numFailedEjects, add_stat,
                    cookie);
    add_casted_stat("ep_num_not_my_vbuckets", epstats.numNotMyVBuckets, add_stat,
                    cookie);

    add_casted_stat("ep_io_num_read", epstats.io_num_read, add_stat, cookie);
    add_casted_stat("ep_io_num_write", epstats.io_num_write, add_stat, cookie);
    add_casted_stat("ep_io_read_bytes", epstats.io_read_bytes, add_stat, cookie);
    add_casted_stat("ep_io_write_bytes", epstats.io_write_bytes, add_stat, cookie);

    add_casted_stat("ep_pending_ops", epstats.pendingOps, add_stat, cookie);
    add_casted_stat("ep_pending_ops_total", epstats.pendingOpsTotal,
                    add_stat, cookie);
    add_casted_stat("ep_pending_ops_max", epstats.pendingOpsMax, add_stat, cookie);
    add_casted_stat("ep_pending_ops_max_duration",
                    epstats.pendingOpsMaxDuration,
                    add_stat, cookie);

    size_t vbDeletions = epstats.vbucketDeletions.get();
    if (vbDeletions > 0) {
        add_casted_stat("ep_vbucket_del_max_walltime",
                        epstats.vbucketDelMaxWalltime,
                        add_stat, cookie);
        add_casted_stat("ep_vbucket_del_avg_walltime",
                        epstats.vbucketDelTotWalltime / vbDeletions,
                        add_stat, cookie);
    }

    size_t numBgOps = epstats.bgNumOperations.get();
    if (numBgOps > 0) {
        add_casted_stat("ep_bg_num_samples", epstats.bgNumOperations, add_stat, cookie);
        add_casted_stat("ep_bg_min_wait",
                        epstats.bgMinWait,
                        add_stat, cookie);
        add_casted_stat("ep_bg_max_wait",
                        epstats.bgMaxWait,
                        add_stat, cookie);
        add_casted_stat("ep_bg_wait_avg",
                        epstats.bgWait / numBgOps,
                        add_stat, cookie);
        add_casted_stat("ep_bg_min_load",
                        epstats.bgMinLoad,
                        add_stat, cookie);
        add_casted_stat("ep_bg_max_load",
                        epstats.bgMaxLoad,
                        add_stat, cookie);
        add_casted_stat("ep_bg_load_avg",
                        epstats.bgLoad / numBgOps,
                        add_stat, cookie);
        add_casted_stat("ep_bg_wait",
                        epstats.bgWait,
                        add_stat, cookie);
        add_casted_stat("ep_bg_load",
                        epstats.bgLoad,
                        add_stat, cookie);
    }

    add_casted_stat("ep_num_non_resident",
                    activeCountVisitor.getNonResident() +
                    pendingCountVisitor.getNonResident() +
                    replicaCountVisitor.getNonResident(),
                    add_stat, cookie);

    add_casted_stat("ep_degraded_mode", isDegradedMode(), add_stat, cookie);
    add_casted_stat("ep_exp_pager_stime", epstore->getExpiryPagerSleeptime(),
                    add_stat, cookie);

    add_casted_stat("ep_mlog_compactor_runs", epstats.mlogCompactorRuns,
                    add_stat, cookie);
    add_casted_stat("ep_num_access_scanner_runs", epstats.alogRuns,
                    add_stat, cookie);
    add_casted_stat("ep_access_scanner_last_runtime", epstats.alogRuntime,
                    add_stat, cookie);
    add_casted_stat("ep_access_scanner_num_items", epstats.alogNumItems,
                    add_stat, cookie);

    char timestr[20];
    struct tm alogTim = *gmtime((time_t *)&epstats.alogTime);
    strftime(timestr, 20, "%Y-%m-%d %H:%M:%S", &alogTim);
    add_casted_stat("ep_access_scanner_task_time", timestr, add_stat, cookie);

    add_casted_stat("ep_startup_time", startupTime, add_stat, cookie);

    if (getConfiguration().isWarmup()) {
        Warmup *wp = epstore->getWarmup();
        assert(wp);
        if (epstats.warmupComplete) {
            add_casted_stat("ep_warmup_thread", "complete", add_stat, cookie);
        } else {
            add_casted_stat("ep_warmup_thread", "running", add_stat, cookie);
        }
        if (wp->getTime() > 0) {
            add_casted_stat("ep_warmup_time", wp->getTime() / 1000, add_stat, cookie);
        }
        add_casted_stat("ep_warmup_oom", epstats.warmOOM, add_stat, cookie);
        add_casted_stat("ep_warmup_dups", epstats.warmDups, add_stat, cookie);
    }

    add_casted_stat("ep_num_ops_get_meta", epstats.numOpsGetMeta,
                    add_stat, cookie);
    add_casted_stat("ep_num_ops_set_meta", epstats.numOpsSetMeta,
                    add_stat, cookie);
    add_casted_stat("ep_num_ops_del_meta", epstats.numOpsDelMeta,
                    add_stat, cookie);
    add_casted_stat("ep_num_ops_set_meta_res_fail",
                    epstats.numOpsSetMetaResolutionFailed, add_stat, cookie);
    add_casted_stat("ep_num_ops_del_meta_res_fail",
                    epstats.numOpsDelMetaResolutionFailed, add_stat, cookie);
    add_casted_stat("ep_num_ops_set_ret_meta", epstats.numOpsSetRetMeta,
                    add_stat, cookie);
    add_casted_stat("ep_num_ops_del_ret_meta", epstats.numOpsDelRetMeta,
                    add_stat, cookie);
    add_casted_stat("ep_chk_persistence_timeout",
                    VBucket::getCheckpointFlushTimeout(),
                    add_stat, cookie);
    add_casted_stat("ep_chk_persistence_remains",
                    activeCountVisitor.getChkPersistRemaining() +
                    pendingCountVisitor.getChkPersistRemaining() +
                    replicaCountVisitor.getChkPersistRemaining(),
                    add_stat, cookie);
    return ENGINE_SUCCESS;
}

ENGINE_ERROR_CODE EventuallyPersistentEngine::doMemoryStats(const void *cookie,
                                                           ADD_STAT add_stat) {
    add_casted_stat("bytes", stats.getTotalMemoryUsed(), add_stat, cookie);
    add_casted_stat("mem_used", stats.getTotalMemoryUsed(), add_stat, cookie);
    add_casted_stat("ep_kv_size", stats.currentSize, add_stat, cookie);
    add_casted_stat("ep_value_size", stats.totalValueSize, add_stat, cookie);
    add_casted_stat("ep_overhead", stats.memOverhead, add_stat, cookie);
    add_casted_stat("ep_max_size", stats.getMaxDataSize(), add_stat, cookie);
    add_casted_stat("ep_mem_low_wat", stats.mem_low_wat, add_stat, cookie);
    add_casted_stat("ep_mem_high_wat", stats.mem_high_wat, add_stat, cookie);
    add_casted_stat("ep_oom_errors", stats.oom_errors, add_stat, cookie);
    add_casted_stat("ep_tmp_oom_errors", stats.tmp_oom_errors, add_stat, cookie);
    add_casted_stat("ep_mem_tracker_enabled",
                    stats.memoryTrackerEnabled ? "true" : "false",
                    add_stat, cookie);

    std::map<std::string, size_t> alloc_stats;
    MemoryTracker::getInstance()->getAllocatorStats(alloc_stats);
    std::map<std::string, size_t>::iterator it = alloc_stats.begin();
    for (; it != alloc_stats.end(); ++it) {
        add_casted_stat(it->first.c_str(), it->second, add_stat, cookie);
    }

    return ENGINE_SUCCESS;
}

ENGINE_ERROR_CODE EventuallyPersistentEngine::doVBucketStats(const void *cookie,
                                                             ADD_STAT add_stat,
                                                             bool prevStateRequested,
                                                             bool details) {
    class StatVBucketVisitor : public VBucketVisitor {
    public:
        StatVBucketVisitor(const void *c, ADD_STAT a,
                           bool isPrevStateRequested, bool detailsRequested) :
            cookie(c), add_stat(a), isPrevState(isPrevStateRequested),
            isDetailsRequested(detailsRequested) {}

        bool visitBucket(RCPtr<VBucket> &vb) {
            if (isPrevState) {
                char buf[16];
                snprintf(buf, sizeof(buf), "vb_%d", vb->getId());
                add_casted_stat(buf, VBucket::toString(vb->getInitialState()),
                                add_stat, cookie);
            } else {
                vb->addStats(isDetailsRequested, add_stat, cookie);
            }
            return false;
        }

    private:
        const void *cookie;
        ADD_STAT add_stat;
        bool isPrevState;
        bool isDetailsRequested;
    };

    StatVBucketVisitor svbv(cookie, add_stat, prevStateRequested, details);
    epstore->visit(svbv);
    return ENGINE_SUCCESS;
}

ENGINE_ERROR_CODE EventuallyPersistentEngine::doHashStats(const void *cookie,
                                                          ADD_STAT add_stat) {

    class StatVBucketVisitor : public VBucketVisitor {
    public:
        StatVBucketVisitor(const void *c, ADD_STAT a) : cookie(c), add_stat(a) {}

        bool visitBucket(RCPtr<VBucket> &vb) {
            uint16_t vbid = vb->getId();
            char buf[32];
            snprintf(buf, sizeof(buf), "vb_%d:state", vbid);
            add_casted_stat(buf, VBucket::toString(vb->getState()), add_stat, cookie);

            HashTableDepthStatVisitor depthVisitor;
            vb->ht.visitDepth(depthVisitor);

            snprintf(buf, sizeof(buf), "vb_%d:size", vbid);
            add_casted_stat(buf, vb->ht.getSize(), add_stat, cookie);
            snprintf(buf, sizeof(buf), "vb_%d:locks", vbid);
            add_casted_stat(buf, vb->ht.getNumLocks(), add_stat, cookie);
            snprintf(buf, sizeof(buf), "vb_%d:min_depth", vbid);
            add_casted_stat(buf, depthVisitor.min == -1 ? 0 : depthVisitor.min,
                            add_stat, cookie);
            snprintf(buf, sizeof(buf), "vb_%d:max_depth", vbid);
            add_casted_stat(buf, depthVisitor.max, add_stat, cookie);
            snprintf(buf, sizeof(buf), "vb_%d:histo", vbid);
            add_casted_stat(buf, depthVisitor.depthHisto, add_stat, cookie);
            snprintf(buf, sizeof(buf), "vb_%d:reported", vbid);
            add_casted_stat(buf, vb->ht.getNumItems(), add_stat, cookie);
            snprintf(buf, sizeof(buf), "vb_%d:counted", vbid);
            add_casted_stat(buf, depthVisitor.size, add_stat, cookie);
            snprintf(buf, sizeof(buf), "vb_%d:resized", vbid);
            add_casted_stat(buf, vb->ht.getNumResizes(), add_stat, cookie);
            snprintf(buf, sizeof(buf), "vb_%d:mem_size", vbid);
            add_casted_stat(buf, vb->ht.memSize, add_stat, cookie);
            snprintf(buf, sizeof(buf), "vb_%d:mem_size_counted", vbid);
            add_casted_stat(buf, depthVisitor.memUsed, add_stat, cookie);

            return false;
        }

        const void *cookie;
        ADD_STAT add_stat;
    };

    StatVBucketVisitor svbv(cookie, add_stat);
    epstore->visit(svbv);

    return ENGINE_SUCCESS;
}

ENGINE_ERROR_CODE EventuallyPersistentEngine::doCheckpointStats(const void *cookie,
                                                                ADD_STAT add_stat,
                                                                const char* stat_key,
                                                                int nkey) {

    class StatCheckpointVisitor : public VBucketVisitor {
    public:
        StatCheckpointVisitor(EventuallyPersistentStore * eps, const void *c,
                              ADD_STAT a) : epstore(eps), cookie(c), add_stat(a) {}

        bool visitBucket(RCPtr<VBucket> &vb) {
            addCheckpointStat(cookie, add_stat, epstore, vb);
            return false;
        }

        static void addCheckpointStat(const void *cookie, ADD_STAT add_stat,
                                      EventuallyPersistentStore *eps, RCPtr<VBucket> &vb) {
            if (!vb) {
                return;
            }

            uint16_t vbid = vb->getId();
            char buf[256];
            snprintf(buf, sizeof(buf), "vb_%d:state", vbid);
            add_casted_stat(buf, VBucket::toString(vb->getState()), add_stat, cookie);
            vb->checkpointManager.addStats(add_stat, cookie);
            snprintf(buf, sizeof(buf), "vb_%d:persisted_checkpoint_id", vbid);
            add_casted_stat(buf, eps->getLastPersistedCheckpointId(vbid), add_stat, cookie);
        }

        EventuallyPersistentStore *epstore;
        const void *cookie;
        ADD_STAT add_stat;
    };

    if (nkey == 10) {
        StatCheckpointVisitor cv(epstore, cookie, add_stat);
        epstore->visit(cv);
    } else if (nkey > 11) {
        std::string vbid(&stat_key[11], nkey - 11);
        uint16_t vbucket_id(0);
        if (!parseUint16(vbid.c_str(), &vbucket_id)) {
            return ENGINE_EINVAL;
        }
        RCPtr<VBucket> vb = getVBucket(vbucket_id);
        StatCheckpointVisitor::addCheckpointStat(cookie, add_stat, epstore, vb);
    }

    return ENGINE_SUCCESS;
}

/// @cond DETAILS

/**
 * Function object to send stats for a single tap connection.
 */
struct TapStatBuilder {
    TapStatBuilder(const void *c, ADD_STAT as, TapCounter* tc)
        : cookie(c), add_stat(as), aggregator(tc) {}

    void operator() (connection_t &tc) {
        ++aggregator->totalTaps;
        tc->addStats(add_stat, cookie);

        TapProducer *tp = dynamic_cast<TapProducer*>(tc.get());
        if (tp) {
            tp->aggregateQueueStats(aggregator);
        }
    }

    const void *cookie;
    ADD_STAT    add_stat;
    TapCounter* aggregator;
};

struct TapAggStatBuilder {
    TapAggStatBuilder(std::map<std::string, TapCounter*> *m,
                      const char *s, size_t sl)
        : counters(m), sep(s), sep_len(sl) {}

    TapCounter *getTarget(TapProducer *tc) {
        TapCounter *rv = NULL;

        if (tc) {
            const std::string name(tc->getName());
            size_t pos1 = name.find(':');
            assert(pos1 != name.npos);
            size_t pos2 = name.find(sep, pos1+1, sep_len);
            if (pos2 != name.npos) {
                std::string prefix(name.substr(pos1+1, pos2 - pos1 - 1));
                rv = (*counters)[prefix];
                if (rv == NULL) {
                    rv = new TapCounter;
                    (*counters)[prefix] = rv;
                }
            }
        }
        return rv;
    }

    void aggregate(TapProducer *tp, TapCounter *tc){
        ++tc->totalTaps;
        tp->aggregateQueueStats(tc);
    }

    TapCounter *getTotalCounter() {
        TapCounter *rv = NULL;
        std::string sepr(sep);
        std::string total(sepr + "total");
        rv = (*counters)[total];
        if(rv == NULL) {
            rv = new TapCounter;
            (*counters)[total] = rv;
        }
        return rv;
    }

    void operator() (connection_t &tc) {

        TapProducer *tp = dynamic_cast<TapProducer*>(tc.get());

        if (tp && tp->isConnected()) {
            TapCounter *aggregator = getTarget(tp);
            if (aggregator && tp) {
                aggregate(tp, aggregator);
            }
            if (tp) {
                aggregate(tp, getTotalCounter());
            }
        }
    }

    std::map<std::string, TapCounter*> *counters;
    const char *sep;
    size_t sep_len;
};

/// @endcond

static void showTapAggStat(const std::string &prefix,
                           TapCounter *counter,
                           const void *cookie,
                           ADD_STAT add_stat) {

    char statname[80] = {0};
    const size_t sl(sizeof(statname));
    snprintf(statname, sl, "%s:count", prefix.c_str());
    add_casted_stat(statname, counter->totalTaps, add_stat, cookie);

    snprintf(statname, sl, "%s:qlen", prefix.c_str());
    add_casted_stat(statname, counter->tap_queue, add_stat, cookie);

    snprintf(statname, sl, "%s:fill", prefix.c_str());
    add_casted_stat(statname, counter->tap_queueFill,
                    add_stat, cookie);

    snprintf(statname, sl, "%s:drain", prefix.c_str());
    add_casted_stat(statname, counter->tap_queueDrain,
                    add_stat, cookie);

    snprintf(statname, sl, "%s:backoff", prefix.c_str());
    add_casted_stat(statname, counter->tap_queueBackoff,
                    add_stat, cookie);

    snprintf(statname, sl, "%s:backfill_remaining", prefix.c_str());
    add_casted_stat(statname, counter->tap_queueBackfillRemaining,
                    add_stat, cookie);

    snprintf(statname, sl, "%s:itemondisk", prefix.c_str());
    add_casted_stat(statname, counter->tap_queueItemOnDisk,
                    add_stat, cookie);

    snprintf(statname, sl, "%s:total_backlog_size", prefix.c_str());
    add_casted_stat(statname, counter->tap_totalBacklogSize,
                    add_stat, cookie);
}

ENGINE_ERROR_CODE EventuallyPersistentEngine::doTapAggStats(const void *cookie,
                                                            ADD_STAT add_stat,
                                                            const char *sepPtr,
                                                            size_t sep_len) {
    // In practice, this will be 1, but C++ doesn't let me use dynamic
    // array sizes.
    const size_t max_sep_len(8);
    sep_len = std::min(sep_len, max_sep_len);

    char sep[max_sep_len + 1];
    memcpy(sep, sepPtr, sep_len);
    sep[sep_len] = 0x00;

    std::map<std::string, TapCounter*> counters;
    TapAggStatBuilder tapVisitor(&counters, sep, sep_len);
    tapConnMap->each(tapVisitor);

    std::map<std::string, TapCounter*>::iterator it;
    for (it = counters.begin(); it != counters.end(); ++it) {
        showTapAggStat(it->first, it->second, cookie, add_stat);
        delete it->second;
    }

    return ENGINE_SUCCESS;
}

ENGINE_ERROR_CODE EventuallyPersistentEngine::doTapStats(const void *cookie,
                                                         ADD_STAT add_stat) {
    TapCounter aggregator;
    TapStatBuilder tapVisitor(cookie, add_stat, &aggregator);
    tapConnMap->each(tapVisitor);

    add_casted_stat("ep_tap_total_fetched", stats.numTapFetched, add_stat, cookie);
    add_casted_stat("ep_tap_bg_max_pending", tapConfig->getBgMaxPending(),
                    add_stat, cookie);
    add_casted_stat("ep_tap_bg_fetched", stats.numTapBGFetched, add_stat, cookie);
    add_casted_stat("ep_tap_bg_fetch_requeued", stats.numTapBGFetchRequeued,
                    add_stat, cookie);
    add_casted_stat("ep_tap_fg_fetched", stats.numTapFGFetched, add_stat, cookie);
    add_casted_stat("ep_tap_deletes", stats.numTapDeletes, add_stat, cookie);
    add_casted_stat("ep_tap_throttled", stats.tapThrottled, add_stat, cookie);
    add_casted_stat("ep_tap_noop_interval", tapConnMap->getTapNoopInterval(), add_stat, cookie);
    add_casted_stat("ep_tap_count", aggregator.totalTaps, add_stat, cookie);
    add_casted_stat("ep_tap_total_queue", aggregator.tap_queue, add_stat, cookie);
    add_casted_stat("ep_tap_queue_fill", aggregator.tap_queueFill, add_stat, cookie);
    add_casted_stat("ep_tap_queue_drain", aggregator.tap_queueDrain, add_stat, cookie);
    add_casted_stat("ep_tap_queue_backoff", aggregator.tap_queueBackoff,
                    add_stat, cookie);
    add_casted_stat("ep_tap_queue_backfillremaining",
                    aggregator.tap_queueBackfillRemaining, add_stat, cookie);
    add_casted_stat("ep_tap_queue_itemondisk", aggregator.tap_queueItemOnDisk,
                    add_stat, cookie);
    add_casted_stat("ep_tap_total_backlog_size", aggregator.tap_totalBacklogSize,
                    add_stat, cookie);
    add_casted_stat("ep_tap_ack_window_size", tapConfig->getAckWindowSize(),
                    add_stat, cookie);
    add_casted_stat("ep_tap_ack_interval", tapConfig->getAckInterval(),
                    add_stat, cookie);
    add_casted_stat("ep_tap_ack_grace_period", tapConfig->getAckGracePeriod(),
                    add_stat, cookie);
    add_casted_stat("ep_tap_backoff_period",
                    tapConfig->getBackoffSleepTime(),
                    add_stat, cookie);
    add_casted_stat("ep_tap_throttle_threshold",
                    stats.tapThrottleThreshold * 100.0,
                    add_stat, cookie);
    add_casted_stat("ep_tap_throttle_queue_cap",
                    stats.tapThrottleWriteQueueCap, add_stat, cookie);

    if (stats.tapBgNumOperations > 0) {
        add_casted_stat("ep_tap_bg_num_samples", stats.tapBgNumOperations,
                        add_stat, cookie);
        add_casted_stat("ep_tap_bg_min_wait",
                        stats.tapBgMinWait,
                        add_stat, cookie);
        add_casted_stat("ep_tap_bg_max_wait",
                        stats.tapBgMaxWait,
                        add_stat, cookie);
        add_casted_stat("ep_tap_bg_wait_avg",
                        stats.tapBgWait / stats.tapBgNumOperations,
                        add_stat, cookie);
        add_casted_stat("ep_tap_bg_min_load",
                        stats.tapBgMinLoad,
                        add_stat, cookie);
        add_casted_stat("ep_tap_bg_max_load",
                        stats.tapBgMaxLoad,
                        add_stat, cookie);
        add_casted_stat("ep_tap_bg_load_avg",
                        stats.tapBgLoad / stats.tapBgNumOperations,
                        add_stat, cookie);
    }

    return ENGINE_SUCCESS;
}

ENGINE_ERROR_CODE EventuallyPersistentEngine::doKeyStats(const void *cookie,
                                                         ADD_STAT add_stat,
                                                         uint16_t vbid,
                                                         std::string &key,
                                                         bool validate) {
    ENGINE_ERROR_CODE rv = ENGINE_FAILED;

    Item *it = NULL;
    shared_ptr<Item> diskItem;
    struct key_stats kstats;

    if (fetchLookupResult(cookie, &it)) {
        diskItem.reset(it); // Will be null if the key was not found
        if (!validate) {
            LOG(EXTENSION_LOG_DEBUG,
                "Found lookup results for non-validating key "
                "stat call. Would have leaked\n");
            diskItem.reset();
        }
    } else if (validate) {
        rv = epstore->statsVKey(key, vbid, cookie);
        if (rv == ENGINE_NOT_MY_VBUCKET || rv == ENGINE_KEY_ENOENT) {
            if (isDegradedMode()) {
                return ENGINE_TMPFAIL;
            }
        }
        return rv;
    }

    rv = epstore->getKeyStats(key, vbid, kstats);
    if (rv == ENGINE_SUCCESS) {
        std::string valid("this_is_a_bug");
        if (validate) {
            if (kstats.dirty) {
                valid.assign("dirty");
            } else if (diskItem.get()) {
                valid.assign(epstore->validateKey(key, vbid, *diskItem));
            } else {
                valid.assign("ram_but_not_disk");
            }
            LOG(EXTENSION_LOG_DEBUG, "Key '%s' is %s\n", key.c_str(),
                valid.c_str());
        }
        add_casted_stat("key_is_dirty", kstats.dirty, add_stat, cookie);
        add_casted_stat("key_exptime", kstats.exptime, add_stat, cookie);
        add_casted_stat("key_flags", kstats.flags, add_stat, cookie);
        add_casted_stat("key_cas", kstats.cas, add_stat, cookie);
        add_casted_stat("key_vb_state", VBucket::toString(kstats.vb_state), add_stat,
                        cookie);
        if (validate) {
            add_casted_stat("key_valid", valid.c_str(), add_stat, cookie);
        }
    }
    return rv;
}


ENGINE_ERROR_CODE EventuallyPersistentEngine::doTimingStats(const void *cookie,
                                                            ADD_STAT add_stat) {
    add_casted_stat("bg_wait", stats.bgWaitHisto, add_stat, cookie);
    add_casted_stat("bg_load", stats.bgLoadHisto, add_stat, cookie);
    add_casted_stat("bg_tap_wait", stats.tapBgWaitHisto, add_stat, cookie);
    add_casted_stat("bg_tap_load", stats.tapBgLoadHisto, add_stat, cookie);
    add_casted_stat("pending_ops", stats.pendingOpsHisto, add_stat, cookie);

    add_casted_stat("storage_age", stats.dirtyAgeHisto, add_stat, cookie);

    // Regular commands
    add_casted_stat("get_cmd", stats.getCmdHisto, add_stat, cookie);
    add_casted_stat("store_cmd", stats.storeCmdHisto, add_stat, cookie);
    add_casted_stat("arith_cmd", stats.arithCmdHisto, add_stat, cookie);
    add_casted_stat("get_stats_cmd", stats.getStatsCmdHisto, add_stat, cookie);
    // Admin commands
    add_casted_stat("get_vb_cmd", stats.getVbucketCmdHisto, add_stat, cookie);
    add_casted_stat("set_vb_cmd", stats.setVbucketCmdHisto, add_stat, cookie);
    add_casted_stat("del_vb_cmd", stats.delVbucketCmdHisto, add_stat, cookie);
    add_casted_stat("chk_persistence_cmd", stats.chkPersistenceHisto,
                    add_stat, cookie);
    // Tap commands
    add_casted_stat("tap_vb_set", stats.tapVbucketSetHisto, add_stat, cookie);
    add_casted_stat("tap_vb_reset", stats.tapVbucketResetHisto, add_stat, cookie);
    add_casted_stat("tap_mutation", stats.tapMutationHisto, add_stat, cookie);
    // Misc
    add_casted_stat("notify_io", stats.notifyIOHisto, add_stat, cookie);
    add_casted_stat("batch_read", stats.getMultiHisto, add_stat, cookie);

    // Disk stats
    add_casted_stat("disk_insert", stats.diskInsertHisto, add_stat, cookie);
    add_casted_stat("disk_update", stats.diskUpdateHisto, add_stat, cookie);
    add_casted_stat("disk_del", stats.diskDelHisto, add_stat, cookie);
    add_casted_stat("disk_vb_del", stats.diskVBDelHisto, add_stat, cookie);
    add_casted_stat("disk_commit", stats.diskCommitHisto, add_stat, cookie);
    add_casted_stat("disk_vbstate_snapshot", stats.snapshotVbucketHisto,
                    add_stat, cookie);

    add_casted_stat("item_alloc_sizes", stats.itemAllocSizeHisto,
                    add_stat, cookie);

    return ENGINE_SUCCESS;
}

static void showJobLog(const char *prefix, const char *logname,
                       const std::vector<JobLogEntry> &log,
                       const void *cookie, ADD_STAT add_stat) {
    char statname[80] = {0};
    for (size_t i = 0; i < log.size(); ++i) {
        snprintf(statname, sizeof(statname), "%s:%s:%d:task",
                 prefix, logname, static_cast<int>(i));
        add_casted_stat(statname, log[i].getName().c_str(),
                        add_stat, cookie);
        snprintf(statname, sizeof(statname), "%s:%s:%d:starttime",
                 prefix, logname, static_cast<int>(i));
        add_casted_stat(statname, log[i].getTimestamp(),
                        add_stat, cookie);
        snprintf(statname, sizeof(statname), "%s:%s:%d:runtime",
                 prefix, logname, static_cast<int>(i));
        add_casted_stat(statname, log[i].getDuration(),
                        add_stat, cookie);
    }
}

static void doDispatcherStat(const char *prefix, const DispatcherState &ds,
                             const void *cookie, ADD_STAT add_stat) {
    char statname[80] = {0};
    snprintf(statname, sizeof(statname), "%s:state", prefix);
    add_casted_stat(statname, ds.getStateName(), add_stat, cookie);

    snprintf(statname, sizeof(statname), "%s:status", prefix);
    add_casted_stat(statname, ds.isRunningTask() ? "running" : "idle",
                    add_stat, cookie);

    if (ds.isRunningTask()) {
        snprintf(statname, sizeof(statname), "%s:task", prefix);
        add_casted_stat(statname, ds.getTaskName().c_str(),
                        add_stat, cookie);

        snprintf(statname, sizeof(statname), "%s:runtime", prefix);
        add_casted_stat(statname, (gethrtime() - ds.getTaskStart()) / 1000,
                        add_stat, cookie);
    }

    showJobLog(prefix, "log", ds.getLog(), cookie, add_stat);
    showJobLog(prefix, "slow", ds.getSlowLog(), cookie, add_stat);
}

ENGINE_ERROR_CODE EventuallyPersistentEngine::doDispatcherStats(const void *cookie,
                                                                ADD_STAT add_stat) {
    DispatcherState tapds(epstore->getAuxIODispatcher()->getDispatcherState());
    doDispatcherStat("auxio_dispatcher", tapds, cookie, add_stat);

    DispatcherState nds(epstore->getNonIODispatcher()->getDispatcherState());
    doDispatcherStat("nio_dispatcher", nds, cookie, add_stat);

    IOManager::get()->doWorkerStat(ObjectRegistry::getCurrentEngine(), cookie,
                                   add_stat);
    return ENGINE_SUCCESS;
}

ENGINE_ERROR_CODE EventuallyPersistentEngine::doWorkloadStats(const void *cookie,
                                                              ADD_STAT add_stat) {
    char statname[80] = {0};
    snprintf(statname, sizeof(statname), "ep_workload:policy");
    add_casted_stat(statname, workload->getWorkloadPattern(), add_stat, cookie);

    int readers = workload->calculateNumReaders();
    snprintf(statname, sizeof(statname), "ep_workload:num_readers");
    add_casted_stat(statname, readers, add_stat, cookie);

    int writers = workload->calculateNumWriters();
    snprintf(statname, sizeof(statname), "ep_workload:num_writers");
    add_casted_stat(statname, writers, add_stat, cookie);

    int shards = workload->getNumShards();
    snprintf(statname, sizeof(statname), "ep_workload:num_shards");
    add_casted_stat(statname, shards, add_stat, cookie);

    return ENGINE_SUCCESS;
}

ENGINE_ERROR_CODE EventuallyPersistentEngine::getStats(const void* cookie,
                                                       const char* stat_key,
                                                       int nkey,
                                                       ADD_STAT add_stat) {
    BlockTimer timer(&stats.getStatsCmdHisto);
    if (stat_key != NULL) {
        LOG(EXTENSION_LOG_DEBUG, "stats %s %d", stat_key, nkey);
    } else {
        LOG(EXTENSION_LOG_DEBUG, "stats engine");
    }

    ENGINE_ERROR_CODE rv = ENGINE_KEY_ENOENT;
    if (stat_key == NULL) {
        rv = doEngineStats(cookie, add_stat);
    } else if (nkey > 7 && strncmp(stat_key, "tapagg ", 7) == 0) {
        rv = doTapAggStats(cookie, add_stat, stat_key + 7, nkey - 7);
    } else if (nkey == 3 && strncmp(stat_key, "tap", 3) == 0) {
        rv = doTapStats(cookie, add_stat);
    } else if (nkey == 4 && strncmp(stat_key, "hash", 3) == 0) {
        rv = doHashStats(cookie, add_stat);
    } else if (nkey == 7 && strncmp(stat_key, "vbucket", 7) == 0) {
        rv = doVBucketStats(cookie, add_stat, false, false);
    } else if (nkey == 15 && strncmp(stat_key, "vbucket-details", 15) == 0) {
        rv = doVBucketStats(cookie, add_stat, false, true);
    } else if (nkey == 12 && strncmp(stat_key, "prev-vbucket", 12) == 0) {
        rv = doVBucketStats(cookie, add_stat, true, false);
    } else if (nkey >= 10 && strncmp(stat_key, "checkpoint", 10) == 0) {
        rv = doCheckpointStats(cookie, add_stat, stat_key, nkey);
    } else if (nkey == 7 && strncmp(stat_key, "timings", 7) == 0) {
        rv = doTimingStats(cookie, add_stat);
    } else if (nkey == 10 && strncmp(stat_key, "dispatcher", 10) == 0) {
        rv = doDispatcherStats(cookie, add_stat);
    } else if (nkey == 6 && strncmp(stat_key, "memory", 6) == 0) {
        rv = doMemoryStats(cookie, add_stat);
    } else if (nkey == 4 && strncmp(stat_key, "uuid", 4) == 0) {
        add_casted_stat("uuid", configuration.getUuid(), add_stat, cookie);
        rv = ENGINE_SUCCESS;
    } else if (nkey > 4 && strncmp(stat_key, "key ", 4) == 0) {
        std::string key;
        std::string vbid;
        std::string s_key(&stat_key[4], nkey - 4);
        std::stringstream ss(s_key);

        ss >> key;
        ss >> vbid;
        if (key.length() == 0) {
            return rv;
        }
        uint16_t vbucket_id(0);
        parseUint16(vbid.c_str(), &vbucket_id);
        // Non-validating, non-blocking version
        rv = doKeyStats(cookie, add_stat, vbucket_id, key, false);
    } else if (nkey > 5 && strncmp(stat_key, "vkey ", 5) == 0) {
        std::string key;
        std::string vbid;
        std::string s_key(&stat_key[5], nkey - 5);
        std::stringstream ss(s_key);

        ss >> key;
        ss >> vbid;
        if (key.length() == 0) {
            return rv;
        }
        uint16_t vbucket_id(0);
        parseUint16(vbid.c_str(), &vbucket_id);
        // Validating version; blocks
        rv = doKeyStats(cookie, add_stat, vbucket_id, key, true);
    } else if (nkey == 9 && strncmp(stat_key, "kvtimings", 9) == 0) {
        getEpStore()->addKVStoreTimingStats(add_stat, cookie);
        rv = ENGINE_SUCCESS;
    } else if (nkey == 7 && strncmp(stat_key, "kvstore", 7) == 0) {
        getEpStore()->addKVStoreStats(add_stat, cookie);
        rv = ENGINE_SUCCESS;
    } else if (nkey == 6 && strncmp(stat_key, "warmup", 6) == 0) {
        epstore->getWarmup()->addStats(add_stat, cookie);
        rv = ENGINE_SUCCESS;
    } else if (nkey == 4 && strncmp(stat_key, "info", 4) == 0) {
        add_casted_stat("info", get_stats_info(), add_stat, cookie);
        rv = ENGINE_SUCCESS;
    } else if (nkey == 9 && strncmp(stat_key, "allocator", 9) ==0) {
        char* buffer = (char*)malloc(sizeof(char) * 20000);
        MemoryTracker::getInstance()->getDetailedStats(buffer, 20000);
        add_casted_stat("detailed", buffer, add_stat, cookie);
        free(buffer);
        rv = ENGINE_SUCCESS;
    } else if (nkey == 6 && strncmp(stat_key, "config", 6) == 0) {
        configuration.addStats(add_stat, cookie);
        rv = ENGINE_SUCCESS;
    } else if (nkey > 15 && strncmp(stat_key, "tap-vbtakeover", 14) == 0) {
        std::string tStream;
        std::string vbid;
        std::string buffer(&stat_key[15], nkey - 15);
        std::stringstream ss(buffer);
        ss >> vbid;
        ss >> tStream;

        uint16_t vbucket_id(0);
        parseUint16(vbid.c_str(), &vbucket_id);
        rv = doTapVbTakeoverStats(cookie, add_stat, tStream, vbucket_id);
    } else if (nkey == 8 && strncmp(stat_key, "workload", 8) == 0) {
        return doWorkloadStats(cookie, add_stat);
    }

    return rv;
}

void EventuallyPersistentEngine::notifyPendingConnections(void) {
    uint32_t blurb = tapConnMap->prepareWait();
    // No need to aquire shutdown lock
    while (!stats.shutdown.isShutdown) {
        tapConnMap->notifyIOThreadMain();
        epstore->firePendingVBucketOps();

        if (stats.shutdown.isShutdown) {
            return;
        }

        blurb = tapConnMap->wait(1.0, blurb);
    }
}

void EventuallyPersistentEngine::notifyNotificationThread(void) {
    LockHolder lh(stats.shutdown.mutex);
    if (!stats.shutdown.isShutdown) {
        tapConnMap->notify();
    }
}

ENGINE_ERROR_CODE EventuallyPersistentEngine::observe(const void* cookie,
                                                      protocol_binary_request_header *request,
                                                      ADD_RESPONSE response) {
    protocol_binary_request_no_extras *req =
        (protocol_binary_request_no_extras*)request;

    size_t offset = 0;
    const char* data = reinterpret_cast<const char*>(req->bytes) + sizeof(req->bytes);
    uint32_t data_len = ntohl(req->message.header.request.bodylen);
    std::stringstream result;

    while (offset < data_len) {
        uint16_t vb_id;
        uint16_t keylen;

        // Parse a key
        if (data_len - offset < 4) {
            std::string msg("Invalid packet structure");
            return sendResponse(response, NULL, 0, 0, 0, msg.c_str(), msg.length(),
                                PROTOCOL_BINARY_RAW_BYTES,
                                PROTOCOL_BINARY_RESPONSE_EINVAL, 0,
                                cookie);
        }

        memcpy(&vb_id, data + offset, sizeof(uint16_t));
        vb_id = ntohs(vb_id);
        offset += sizeof(uint16_t);

        memcpy(&keylen, data + offset, sizeof(uint16_t));
        keylen = ntohs(keylen);
        offset += sizeof(uint16_t);

        if (data_len - offset < keylen) {
            std::string msg("Invalid packet structure");
            return sendResponse(response, NULL, 0, 0, 0, msg.c_str(), msg.length(),
                                PROTOCOL_BINARY_RAW_BYTES,
                                PROTOCOL_BINARY_RESPONSE_EINVAL, 0,
                                cookie);
        }

        const std::string key(data + offset, keylen);
        offset += keylen;

        LOG(EXTENSION_LOG_DEBUG, "Observing key: %s, in vbucket %d.",
            key.c_str(), vb_id);

        // Get key stats
        uint16_t keystatus = 0;
        struct key_stats kstats;
        memset(&kstats, 0, sizeof(key_stats));
        ENGINE_ERROR_CODE rv = epstore->getKeyStats(key, vb_id, kstats, true);
        if (rv == ENGINE_SUCCESS) {
            if (kstats.logically_deleted) {
                keystatus = OBS_STATE_LOGICAL_DEL;
            } else if (!kstats.dirty) {
                keystatus = OBS_STATE_PERSISTED;
            } else {
                keystatus = OBS_STATE_NOT_PERSISTED;
            }
        } else if (rv == ENGINE_KEY_ENOENT) {
            keystatus = OBS_STATE_NOT_FOUND;
        } else if (rv == ENGINE_NOT_MY_VBUCKET) {
            std::string msg("Not my vbucket");
            return sendResponse(response, NULL, 0, 0, 0, msg.c_str(), msg.length(),
                                PROTOCOL_BINARY_RAW_BYTES,
                                PROTOCOL_BINARY_RESPONSE_NOT_MY_VBUCKET, 0,
                                cookie);
        } else {
            std::string msg("Internal error");
            return sendResponse(response, NULL, 0, 0, 0, msg.c_str(), msg.length(),
                                PROTOCOL_BINARY_RAW_BYTES,
                                PROTOCOL_BINARY_RESPONSE_EINTERNAL, 0,
                                cookie);
        }

        // Put the result into a response buffer
        vb_id = htons(vb_id);
        keylen = htons(keylen);
        uint64_t cas = htonll(kstats.cas);
        result.write((char*) &vb_id, sizeof(uint16_t));
        result.write((char*) &keylen, sizeof(uint16_t));
        result.write(key.c_str(), ntohs(keylen));
        result.write((char*) &keystatus, sizeof(uint8_t));
        result.write((char*) &cas, sizeof(uint64_t));
    }

    uint64_t persist_time = 0;
    double queue_size = static_cast<double>(stats.diskQueueSize);
    double item_trans_time = epstore->getTransactionTimePerItem();

    if (item_trans_time > 0 && queue_size > 0) {
        persist_time = static_cast<uint32_t>(queue_size * item_trans_time);
    }
    persist_time = persist_time << 32;

    return sendResponse(response, NULL, 0, 0, 0, result.str().data(),
                                result.str().length(),
                                PROTOCOL_BINARY_RAW_BYTES,
                                PROTOCOL_BINARY_RESPONSE_SUCCESS, persist_time,
                                cookie);
}

ENGINE_ERROR_CODE EventuallyPersistentEngine::touch(const void *cookie,
                                                    protocol_binary_request_header *request,
                                                    ADD_RESPONSE response)
{
    if (request->request.extlen != 4 || request->request.keylen == 0) {
        return sendResponse(response, NULL, 0, NULL, 0, NULL, 0, PROTOCOL_BINARY_RAW_BYTES,
                            PROTOCOL_BINARY_RESPONSE_EINVAL, 0, cookie);
    }

    protocol_binary_request_touch *t = reinterpret_cast<protocol_binary_request_touch*>(request);
    void *key = t->bytes + sizeof(t->bytes);
    uint32_t exptime = ntohl(t->message.body.expiration);
    uint16_t nkey = ntohs(request->request.keylen);
    uint16_t vbucket = ntohs(request->request.vbucket);

    // try to get the object
    std::string k(static_cast<const char*>(key), nkey);

    if (exptime != 0) {
        exptime = serverApi->core->abstime(serverApi->core->realtime(exptime));
    }
    GetValue gv(epstore->getAndUpdateTtl(k, vbucket, cookie,
                                         request->request.opcode != PROTOCOL_BINARY_CMD_TOUCH,
                                         (time_t)exptime));
    ENGINE_ERROR_CODE rv = gv.getStatus();
    if (rv == ENGINE_SUCCESS) {
        Item *it = gv.getValue();
        if (request->request.opcode == PROTOCOL_BINARY_CMD_TOUCH) {
            rv = sendResponse(response, NULL, 0, NULL, 0, NULL, 0,
                              PROTOCOL_BINARY_RAW_BYTES,
                              PROTOCOL_BINARY_RESPONSE_SUCCESS, 0, cookie);
        } else {
            uint32_t flags = it->getFlags();
            rv = sendResponse(response, NULL, 0, &flags, sizeof(flags),
                              it->getData(), it->getNBytes(),
                              PROTOCOL_BINARY_RAW_BYTES,
                              PROTOCOL_BINARY_RESPONSE_SUCCESS, it->getCas(),
                              cookie);
        }
        delete it;
    } else if (rv == ENGINE_KEY_EEXISTS) {
        if (isDegradedMode()) {
            std::string msg("Temporary Failure");
            rv = sendResponse(response, NULL, 0, NULL, 0, msg.c_str(),
                              msg.length(), PROTOCOL_BINARY_RAW_BYTES,
                              PROTOCOL_BINARY_RESPONSE_ETMPFAIL, 0, cookie);
        } else {
            std::string msg("Lock Error");
            rv = sendResponse(response, NULL, 0, NULL, 0, msg.c_str(),
                              msg.length(), PROTOCOL_BINARY_RAW_BYTES,
                              PROTOCOL_BINARY_RESPONSE_ETMPFAIL, 0, cookie);
        }
    } else if (rv == ENGINE_KEY_ENOENT) {
        if (isDegradedMode()) {
            std::string msg("Temporary Failure");
            rv = sendResponse(response, NULL, 0, NULL, 0, msg.c_str(),
                              msg.length(), PROTOCOL_BINARY_RAW_BYTES,
                              PROTOCOL_BINARY_RESPONSE_ETMPFAIL, 0, cookie);
        } else if (request->request.opcode == PROTOCOL_BINARY_CMD_GATQ) {
            // GATQ should not return response upon cache miss
            rv = ENGINE_SUCCESS;
        } else {
            std::string msg("Not Found");
            rv = sendResponse(response, NULL, 0, NULL, 0, msg.c_str(),
                              msg.length(), PROTOCOL_BINARY_RAW_BYTES,
                              PROTOCOL_BINARY_RESPONSE_KEY_ENOENT, 0, cookie);
        }
    } else if (rv == ENGINE_NOT_MY_VBUCKET) {
        if (isDegradedMode()) {
            std::string msg("Temporary Failure");
            rv = sendResponse(response, NULL, 0, NULL, 0, msg.c_str(),
                              msg.length(), PROTOCOL_BINARY_RAW_BYTES,
                              PROTOCOL_BINARY_RESPONSE_ETMPFAIL, 0, cookie);
        } else {
            std::string msg("Not My VBucket");
            rv = sendResponse(response, NULL, 0, NULL, 0, msg.c_str(),
                              msg.length(), PROTOCOL_BINARY_RAW_BYTES,
                              PROTOCOL_BINARY_RESPONSE_NOT_MY_VBUCKET, 0, cookie);
        }
    }

    return rv;
}

ENGINE_ERROR_CODE EventuallyPersistentEngine::deregisterTapClient(const void *cookie,
                                                        protocol_binary_request_header *request,
                                                        ADD_RESPONSE response)
{
    std::string tap_name = "eq_tapq:";
    std::string cName((const char*)request->bytes + sizeof(request->bytes) +
                       request->request.extlen, ntohs(request->request.keylen));
    tap_name.append(cName);

    // Close the tap connection for the registered TAP client and remove its checkpoint cursors.
    bool rv = tapConnMap->closeTapConnectionByName(tap_name);
    if (!rv) {
        // If the tap connection is not found, we still need to remove its checkpoint cursors.
        const VBucketMap &vbuckets = getEpStore()->getVBuckets();
        size_t numOfVBuckets = vbuckets.getSize();
        for (size_t i = 0; i < numOfVBuckets; ++i) {
            assert(i <= std::numeric_limits<uint16_t>::max());
            uint16_t vbid = static_cast<uint16_t>(i);
            RCPtr<VBucket> vb = vbuckets.getBucket(vbid);
            if (!vb) {
                continue;
            }
            vb->checkpointManager.removeTAPCursor(tap_name);
        }
    }

    return sendResponse(response, NULL, 0, NULL, 0, NULL, 0,
                        PROTOCOL_BINARY_RAW_BYTES,
                        PROTOCOL_BINARY_RESPONSE_SUCCESS, 0, cookie);
}

ENGINE_ERROR_CODE
EventuallyPersistentEngine::handleCheckpointCmds(const void *cookie,
                                                 protocol_binary_request_header *req,
                                                 ADD_RESPONSE response)
{
    std::stringstream msg;
    uint16_t vbucket = ntohs(req->request.vbucket);
    RCPtr<VBucket> vb = getVBucket(vbucket);

    if (!vb) {
        msg << "VBucket " << vbucket << " not found!!!";
        return sendResponse(response, NULL, 0, NULL, 0,
                            msg.str().c_str(), msg.str().length(),
                            PROTOCOL_BINARY_RAW_BYTES,
                            PROTOCOL_BINARY_RESPONSE_NOT_MY_VBUCKET, 0, cookie);
    }

    int16_t status = PROTOCOL_BINARY_RESPONSE_SUCCESS;

    switch (req->request.opcode) {
    case CMD_LAST_CLOSED_CHECKPOINT:
        {
            uint64_t checkpointId = vb->checkpointManager.getLastClosedCheckpointId();
            checkpointId = htonll(checkpointId);
            return sendResponse(response, NULL, 0, NULL, 0,
                                &checkpointId, sizeof(checkpointId),
                                PROTOCOL_BINARY_RAW_BYTES,
                                status, 0, cookie);
        }
        break;
    case CMD_CREATE_CHECKPOINT:
        if (vb->getState() != vbucket_state_active) {
            msg << "VBucket " << vbucket << " not in active state!!!";
            status = PROTOCOL_BINARY_RESPONSE_NOT_MY_VBUCKET;
        } else {
            uint64_t checkpointId = htonll(vb->checkpointManager.createNewCheckpoint());
            getEpStore()->wakeUpFlusher();

            uint64_t persistedChkId = htonll(epstore->getLastPersistedCheckpointId(vb->getId()));
            char val[128];
            memcpy(val, &checkpointId, sizeof(uint64_t));
            memcpy(val + sizeof(uint64_t), &persistedChkId, sizeof(uint64_t));
            return sendResponse(response, NULL, 0, NULL, 0,
                                val, sizeof(uint64_t) * 2,
                                PROTOCOL_BINARY_RAW_BYTES,
                                status, 0, cookie);
        }
        break;
    case CMD_EXTEND_CHECKPOINT:
        {
            protocol_binary_request_no_extras *noext_req =
                (protocol_binary_request_no_extras*)req;
            uint16_t keylen = ntohs(noext_req->message.header.request.keylen);
            uint32_t bodylen = ntohl(noext_req->message.header.request.bodylen);

            if ((bodylen - keylen) == 0) {
                msg << "No value is given for CMD_EXTEND_CHECKPOINT!!!";
                status = PROTOCOL_BINARY_RESPONSE_EINVAL;
            } else {
                uint32_t val;
                memcpy(&val, req->bytes + sizeof(req->bytes) + keylen,
                       bodylen - keylen);
                val = ntohl(val);
                vb->checkpointManager.setCheckpointExtension(val > 0 ? true : false);
            }
        }
        break;
    case CMD_CHECKPOINT_PERSISTENCE:
        {
            uint16_t keylen = ntohs(req->request.keylen);
            uint32_t bodylen = ntohl(req->request.bodylen);
            if ((bodylen - keylen) == 0) {
                msg << "No checkpoint id is given for CMD_CHECKPOINT_PERSISTENCE!!!";
                status = PROTOCOL_BINARY_RESPONSE_EINVAL;
            } else {
                uint64_t chk_id;
                memcpy(&chk_id, req->bytes + sizeof(req->bytes) + keylen,
                       bodylen - keylen);
                chk_id = ntohll(chk_id);
                void *es = getEngineSpecific(cookie);
                if (!es) {
                    uint16_t persisted_chk_id =
                        epstore->getVBuckets().getPersistenceCheckpointId(vbucket);
                    if (chk_id > persisted_chk_id) {
                        vb->addHighPriorityVBEntry(chk_id, cookie);
                        storeEngineSpecific(cookie, this);
                        return ENGINE_EWOULDBLOCK;
                    }
                } else {
                    storeEngineSpecific(cookie, NULL);
                    LOG(EXTENSION_LOG_INFO,
                        "Checkpoint %llu persisted for vbucket %d.",
                        chk_id, vbucket);
                }
            }
        }
        break;
    default:
        {
            msg << "Unknown checkpoint command opcode: " << req->request.opcode;
            status = PROTOCOL_BINARY_RESPONSE_UNKNOWN_COMMAND;
        }
    }

    return sendResponse(response, NULL, 0, NULL, 0,
                        msg.str().c_str(), msg.str().length(),
                        PROTOCOL_BINARY_RAW_BYTES,
                        status, 0, cookie);
}

ENGINE_ERROR_CODE
EventuallyPersistentEngine::resetReplicationChain(const void *cookie,
                                                  protocol_binary_request_header *req,
                                                  ADD_RESPONSE response) {
    (void) req;
    tapConnMap->resetReplicaChain();
    return sendResponse(response, NULL, 0, NULL, 0, NULL, 0,
                        PROTOCOL_BINARY_RAW_BYTES,
                        PROTOCOL_BINARY_RESPONSE_SUCCESS, 0, cookie);
}

static protocol_binary_response_status engine_error_2_protocol_error(ENGINE_ERROR_CODE e) {
    protocol_binary_response_status ret;

    switch (e) {
    case ENGINE_SUCCESS:
        return PROTOCOL_BINARY_RESPONSE_SUCCESS;
    case ENGINE_KEY_ENOENT:
        return PROTOCOL_BINARY_RESPONSE_KEY_ENOENT;
    case ENGINE_KEY_EEXISTS:
        return PROTOCOL_BINARY_RESPONSE_KEY_EEXISTS;
    case ENGINE_ENOMEM:
        return PROTOCOL_BINARY_RESPONSE_ENOMEM;
    case ENGINE_TMPFAIL:
        return PROTOCOL_BINARY_RESPONSE_ETMPFAIL;
    case ENGINE_NOT_STORED:
        return PROTOCOL_BINARY_RESPONSE_NOT_STORED;
    case ENGINE_EINVAL:
        return PROTOCOL_BINARY_RESPONSE_EINVAL;
    case ENGINE_ENOTSUP:
        return PROTOCOL_BINARY_RESPONSE_NOT_SUPPORTED;
    case ENGINE_E2BIG:
        return PROTOCOL_BINARY_RESPONSE_E2BIG;
    case ENGINE_NOT_MY_VBUCKET:
        return PROTOCOL_BINARY_RESPONSE_NOT_MY_VBUCKET;
    case ENGINE_ERANGE:
        return PROTOCOL_BINARY_RESPONSE_ERANGE;
    default:
        ret = PROTOCOL_BINARY_RESPONSE_EINTERNAL;
    }

    return ret;
}

ENGINE_ERROR_CODE EventuallyPersistentEngine::getMeta(const void* cookie,
                                                      protocol_binary_request_get_meta *request,
                                                      ADD_RESPONSE response)
{
    if (request->message.header.request.extlen != 0 || request->message.header.request.keylen == 0) {
        return sendResponse(response, NULL, 0, NULL, 0, NULL, 0,
                            PROTOCOL_BINARY_RAW_BYTES,
                            PROTOCOL_BINARY_RESPONSE_EINVAL, 0, cookie);
    }

    std::string key((char *)(request->bytes + sizeof(request->bytes)),
                    (size_t)ntohs(request->message.header.request.keylen));
    uint16_t vbucket = ntohs(request->message.header.request.vbucket);
    ItemMetaData metadata;
    uint32_t deleted;

    ENGINE_ERROR_CODE rv = epstore->getMetaData(key, vbucket, cookie,
                                                metadata, deleted);
    uint8_t meta[20];
    deleted = htonl(deleted);
    uint32_t flags = metadata.flags;
    uint32_t exp = htonl(metadata.exptime);
    uint64_t seqno = memcached_htonll(metadata.seqno);

    memcpy(meta, &deleted, 4);
    memcpy(meta + 4, &flags, 4);
    memcpy(meta + 8, &exp, 4);
    memcpy(meta + 12, &seqno, 8);

    if (rv == ENGINE_SUCCESS) {
        rv = sendResponse(response, NULL, 0, (const void *)meta,
                          20, NULL, 0,
                          PROTOCOL_BINARY_RAW_BYTES,
                          PROTOCOL_BINARY_RESPONSE_SUCCESS,
                          metadata.cas, cookie);
    } else if (rv != ENGINE_EWOULDBLOCK) {
        if (rv == ENGINE_KEY_ENOENT &&
            request->message.header.request.opcode == CMD_GETQ_META) {
            rv = ENGINE_SUCCESS;
        } else {
            rv = sendResponse(response, NULL, 0, NULL, 0, NULL, 0,
                              PROTOCOL_BINARY_RAW_BYTES,
                              engine_error_2_protocol_error(rv),
                              metadata.cas, cookie);
        }
    }

    return rv;
}

ENGINE_ERROR_CODE EventuallyPersistentEngine::setWithMeta(const void* cookie,
                                                    protocol_binary_request_set_with_meta *request,
                                                    ADD_RESPONSE response)
{
    // revid_nbytes, flags and exptime is mandatory fields.. and we need a key
    uint8_t extlen = request->message.header.request.extlen;
    uint16_t keylen = ntohs(request->message.header.request.keylen);
    if (extlen != 24 && extlen != 28 || request->message.header.request.keylen == 0) {
        return sendResponse(response, NULL, 0, NULL, 0, NULL, 0,
                            PROTOCOL_BINARY_RAW_BYTES,
                            PROTOCOL_BINARY_RESPONSE_EINVAL, 0, cookie);
    }

    if (isDegradedMode()) {
        return sendResponse(response, NULL, 0, NULL, 0, NULL, 0,
                            PROTOCOL_BINARY_RAW_BYTES,
                            PROTOCOL_BINARY_RESPONSE_ETMPFAIL,
                            0, cookie);
    }

    uint8_t opcode = request->message.header.request.opcode;
    uint8_t *key = request->bytes + sizeof(request->bytes);
    uint16_t vbucket = ntohs(request->message.header.request.vbucket);
    uint32_t bodylen = ntohl(request->message.header.request.bodylen);
    size_t vallen = bodylen - keylen - extlen;

    if (vallen > maxItemSize) {
        LOG(EXTENSION_LOG_WARNING,
            "Item value size %ld for setWithMeta is bigger "
            "than the max size %ld allowed!!!\n", vallen, maxItemSize);
        return sendResponse(response, NULL, 0, NULL, 0, NULL, 0,
                            PROTOCOL_BINARY_RAW_BYTES,
                            PROTOCOL_BINARY_RESPONSE_E2BIG, 0, cookie);
    }

    uint32_t flags = request->message.body.flags;
    uint32_t expiration = ntohl(request->message.body.expiration);
    uint64_t seqno = ntohll(request->message.body.seqno);
    uint64_t cas = ntohll(request->message.body.cas);
    expiration = expiration == 0 ? 0 : ep_abs_time(ep_reltime(expiration));

    bool force = false;
    if (extlen == 28) {
        uint32_t options;
        memcpy(&options, request->bytes + sizeof(request->bytes),
               sizeof(options));
        key += 4;
        if (ntohl(options) & SKIP_CONFLICT_RESOLUTION_FLAG) {
            force = true;
        }
    }
    uint8_t *dta = key + keylen;

    Item *itm = new Item(key, keylen, vallen, flags, expiration, cas, -1, vbucket);
    itm->setSeqno(seqno);
    memcpy((char*)itm->getData(), dta, vallen);

    if (itm == NULL) {
        return sendResponse(response, NULL, 0, NULL, 0, NULL, 0,
                            PROTOCOL_BINARY_RAW_BYTES,
                            PROTOCOL_BINARY_RESPONSE_ENOMEM, 0, cookie);
    }

    bool allowExisting = (opcode == CMD_SET_WITH_META ||
                          opcode == CMD_SETQ_WITH_META);

    ENGINE_ERROR_CODE ret = epstore->setWithMeta(*itm,
                                                 ntohll(request->message.header.request.cas),
                                                 cookie, force, allowExisting);

    if(ret == ENGINE_SUCCESS) {
        stats.numOpsSetMeta++;
    } else if (ret == ENGINE_ENOMEM) {
        ret = memoryCondition();
    } else if (ret == ENGINE_EWOULDBLOCK) {
        return ret;
    }

    protocol_binary_response_status rc;
    rc = engine_error_2_protocol_error(ret);

    if (ret == ENGINE_SUCCESS) {
        cas = itm->getCas();
    } else {
        cas = 0;
    }

    delete itm;
    if ((opcode == CMD_SETQ_WITH_META || opcode == CMD_ADDQ_WITH_META) &&
        rc == PROTOCOL_BINARY_RESPONSE_SUCCESS) {
        return ENGINE_SUCCESS;
    }

    return sendResponse(response, NULL, 0, NULL, 0, NULL, 0,
                        PROTOCOL_BINARY_RAW_BYTES,
                        rc, cas, cookie);
}

ENGINE_ERROR_CODE EventuallyPersistentEngine::deleteWithMeta(const void* cookie,
                                                             protocol_binary_request_delete_with_meta *request,
                                                             ADD_RESPONSE response) {
    // revid_nbytes, flags and exptime is mandatory fields.. and we need a key
    uint16_t nkey = ntohs(request->message.header.request.keylen);
    uint8_t extlen = request->message.header.request.extlen;
    if (extlen != 24 && extlen != 28 || nkey == 0) {
        return sendResponse(response, NULL, 0, NULL, 0, NULL, 0,
                            PROTOCOL_BINARY_RAW_BYTES,
                            PROTOCOL_BINARY_RESPONSE_EINVAL, 0, cookie);
    }

    if (isDegradedMode()) {
        return sendResponse(response, NULL, 0, NULL, 0, NULL, 0,
                            PROTOCOL_BINARY_RAW_BYTES,
                            PROTOCOL_BINARY_RESPONSE_ETMPFAIL,
                            0, cookie);
    }

    uint8_t opcode = request->message.header.request.opcode;
    const char *key_ptr = reinterpret_cast<const char*>(request->bytes);
    key_ptr += sizeof(request->bytes);
    uint16_t vbucket = ntohs(request->message.header.request.vbucket);
    uint64_t cas = ntohll(request->message.header.request.cas);

    uint32_t flags = request->message.body.flags;
    uint32_t expiration = ntohl(request->message.body.expiration);
    uint64_t seqno = ntohll(request->message.body.seqno);
    uint64_t metacas = ntohll(request->message.body.cas);
    expiration = expiration == 0 ? 0 : ep_abs_time(ep_reltime(expiration));

    bool force = false;
    if (extlen == 28) {
        uint32_t options;
        memcpy(&options, request->bytes + sizeof(request->bytes),
               sizeof(options));
        key_ptr += 4;
        if (ntohl(options) & SKIP_CONFLICT_RESOLUTION_FLAG) {
            force = true;
        }
    }
    std::string key(key_ptr, nkey);

    ItemMetaData itm_meta(metacas, seqno, flags, expiration);
    ENGINE_ERROR_CODE ret = epstore->deleteItem(key, &cas, vbucket, cookie,
                                                force, true, false, &itm_meta);
    if (ret == ENGINE_SUCCESS) {
        stats.numOpsDelMeta++;
    } else if (ret == ENGINE_ENOMEM) {
        ret = memoryCondition();
    } else if (ret == ENGINE_EWOULDBLOCK) {
        return ENGINE_EWOULDBLOCK;
    }

    protocol_binary_response_status rc;
    rc = engine_error_2_protocol_error(ret);

    if (opcode == CMD_DELQ_WITH_META && rc == PROTOCOL_BINARY_RESPONSE_SUCCESS) {
        return ENGINE_SUCCESS;
    }

    return sendResponse(response, NULL, 0, NULL, 0, NULL, 0,
                        PROTOCOL_BINARY_RAW_BYTES, rc, 0, cookie);
}

ENGINE_ERROR_CODE
EventuallyPersistentEngine::changeTapVBFilter(const void *cookie,
                                              protocol_binary_request_header *request,
                                              ADD_RESPONSE response) {
    protocol_binary_request_no_extras *req = (protocol_binary_request_no_extras*)request;

    uint16_t keylen = ntohs(req->message.header.request.keylen);
    const char *ptr = ((char*)req) + sizeof(req->message.header);
    std::string tap_name = "eq_tapq:";
    tap_name.append(std::string(ptr, keylen));

    const char *msg = NULL;
    protocol_binary_response_status rv = PROTOCOL_BINARY_RESPONSE_SUCCESS;
    size_t nuserdata = ntohl(req->message.header.request.bodylen) - keylen;
    uint16_t nvbuckets = 0;

    if (nuserdata < sizeof(nvbuckets)) {
        msg = "Number of vbuckets is missing";
        rv = PROTOCOL_BINARY_RESPONSE_EINVAL;
    } else {
        ptr += keylen;
        memcpy(&nvbuckets, ptr, sizeof(nvbuckets));
        nuserdata -= sizeof(nvbuckets);
        ptr += sizeof(nvbuckets);
        nvbuckets = ntohs(nvbuckets);
        if (nvbuckets > 0) {
            if (nuserdata < ((sizeof(uint16_t) + sizeof(uint64_t)) * nvbuckets)) {
                msg = "Number of (vbucket id, checkpoint id) pair is not matched";
                rv = PROTOCOL_BINARY_RESPONSE_EINVAL;
            } else {
                std::vector<uint16_t> vbuckets;
                std::map<uint16_t, uint64_t> checkpointIds;
                for (uint16_t i = 0; i < nvbuckets; ++i) {
                    uint16_t vbid;
                    uint64_t chkid;
                    memcpy(&vbid, ptr, sizeof(vbid));
                    ptr += sizeof(uint16_t);
                    memcpy(&chkid, ptr, sizeof(chkid));
                    ptr += sizeof(uint64_t);
                    vbuckets.push_back(ntohs(vbid));
                    checkpointIds[ntohs(vbid)] = ntohll(chkid);
                }
                if (!tapConnMap->changeVBucketFilter(tap_name, vbuckets, checkpointIds)) {
                    msg = "TAP producer not exist!!!";
                    rv = PROTOCOL_BINARY_RESPONSE_EINVAL;
                }
            }
        } else {
            msg = "Number of vbuckets should be greater than 0";
            rv = PROTOCOL_BINARY_RESPONSE_EINVAL;
        }
    }

    return sendResponse(response, NULL, 0, NULL, 0,
                        msg, msg ? static_cast<uint16_t>(strlen(msg)) : 0,
                        PROTOCOL_BINARY_RAW_BYTES,
                        static_cast<uint16_t>(rv),
                        0, cookie);
}

ENGINE_ERROR_CODE
EventuallyPersistentEngine::handleTrafficControlCmd(const void *cookie,
                                                    protocol_binary_request_header *request,
                                                    ADD_RESPONSE response)
{
    std::stringstream msg;
    int16_t status = PROTOCOL_BINARY_RESPONSE_SUCCESS;

    switch (request->request.opcode) {
    case CMD_ENABLE_TRAFFIC:
        if (stillWarmingUp()) {
            // engine is still warming up, do not turn on data traffic yet
            msg << "Persistent engine is still warming up!";
            status = PROTOCOL_BINARY_RESPONSE_ETMPFAIL;
        } else {
            if (enableTraffic(true)) {
                msg << "Data traffic to persistent engine is enabled";
            } else {
                msg << "Data traffic to persistence engine was already enabled";
            }
        }
        break;
    case CMD_DISABLE_TRAFFIC:
        if (enableTraffic(false)) {
            msg << "Data traffic to persistence engine is disabled";
        } else {
            msg << "Data traffic to persistence engine was already disabled";
        }
        break;
    default:
        msg << "Unknown traffic control opcode: " << request->request.opcode;
        status = PROTOCOL_BINARY_RESPONSE_UNKNOWN_COMMAND;
    }

    return sendResponse(response, NULL, 0, NULL, 0,
                        msg.str().c_str(), msg.str().length(),
                        PROTOCOL_BINARY_RAW_BYTES,
                        status, 0, cookie);
}

ENGINE_ERROR_CODE
EventuallyPersistentEngine::doTapVbTakeoverStats(const void *cookie,
                                                 ADD_STAT add_stat,
                                                 std::string &key,
                                                 uint16_t vbid) {
    RCPtr<VBucket> vb = getVBucket(vbid);
    if (!vb) {
        return ENGINE_NOT_MY_VBUCKET;
    }
    std::string tapName("eq_tapq:");
    tapName.append(key);
    size_t vb_items = vb->ht.getNumItems();
    size_t del_items = epstore->getRWUnderlying(vbid)->getNumPersistedDeletes(vbid);

    add_casted_stat("name", tapName, add_stat, cookie);

    uint64_t total;
    uint64_t chk_items;
    if (key.length() == 0 || !tapConnMap->findByName(tapName)) {
        chk_items = vb->checkpointManager.getNumOpenChkItems();
        total = vb_items + del_items + chk_items;
        add_casted_stat("status", "does_not_exist", add_stat, cookie);
    } else {
        if (tapConnMap->isBackfillCompleted(tapName)) {
            chk_items = vb->checkpointManager.getNumItemsForTAPConnection(tapName);
            total = chk_items;
            add_casted_stat("status", "backfill completed", add_stat, cookie);
        } else {
            chk_items = vb->checkpointManager.getNumOpenChkItems();
            total = vb_items + del_items + chk_items;
            add_casted_stat("status", "backfilling", add_stat, cookie);
        }
    }

    add_casted_stat("estimate", total, add_stat, cookie);
    add_casted_stat("on_disk_deletes", del_items, add_stat, cookie);
    add_casted_stat("chk_items", chk_items, add_stat, cookie);
    add_casted_stat("vb_items", vb_items, add_stat, cookie);

    return ENGINE_SUCCESS;
}

ENGINE_ERROR_CODE
EventuallyPersistentEngine::returnMeta(const void* cookie,
                                       protocol_binary_request_return_meta *request,
                                       ADD_RESPONSE response) {
    uint8_t extlen = request->message.header.request.extlen;
    uint16_t keylen = ntohs(request->message.header.request.keylen);
    if (extlen != 12 || request->message.header.request.keylen == 0) {
        return sendResponse(response, NULL, 0, NULL, 0, NULL, 0,
                            PROTOCOL_BINARY_RAW_BYTES,
                            PROTOCOL_BINARY_RESPONSE_EINVAL, 0, cookie);
    }

    if (isDegradedMode()) {
        return sendResponse(response, NULL, 0, NULL, 0, NULL, 0,
                            PROTOCOL_BINARY_RAW_BYTES,
                            PROTOCOL_BINARY_RESPONSE_ETMPFAIL,
                            0, cookie);
    }

    uint8_t *key = request->bytes + sizeof(request->bytes);
    uint16_t vbucket = ntohs(request->message.header.request.vbucket);
    uint32_t bodylen = ntohl(request->message.header.request.bodylen);
    uint64_t cas = ntohll(request->message.header.request.cas);
    uint32_t mutate_type = ntohl(request->message.body.mutation_type);
    uint32_t flags = ntohl(request->message.body.flags);
    uint32_t exp = ntohl(request->message.body.expiration);
    exp = exp == 0 ? 0 : ep_abs_time(ep_reltime(exp));
    size_t vallen = bodylen - keylen - extlen;
    uint64_t seqno;



    ENGINE_ERROR_CODE ret = ENGINE_EINVAL;
    if (mutate_type == SET_RET_META || mutate_type == ADD_RET_META) {
        uint8_t *dta = key + keylen;
        Item *itm = new Item(key, keylen, vallen, flags, exp, cas, -1, vbucket);

        if (!itm) {
            return sendResponse(response, NULL, 0, NULL, 0, NULL, 0,
                                PROTOCOL_BINARY_RAW_BYTES,
                                PROTOCOL_BINARY_RESPONSE_ENOMEM, 0, cookie);
        }

        memcpy((char*)itm->getData(), dta, vallen);
        if (mutate_type == SET_RET_META) {
            ret = epstore->set(*itm, cookie);
        } else {
            ret = epstore->add(*itm, cookie);
        }
        if (ret == ENGINE_SUCCESS) {
            ++stats.numOpsSetRetMeta;
        }
        cas = itm->getCas();
        seqno = memcached_htonll(itm->getSeqno());
        delete itm;
    } else if (mutate_type == DEL_RET_META) {
        ItemMetaData itm_meta;
        std::string key_str(reinterpret_cast<char*>(key), keylen);
        ret = epstore->deleteItem(key_str, &cas, vbucket, cookie, false, false,
                                  true, &itm_meta);
        if (ret == ENGINE_SUCCESS) {
            ++stats.numOpsDelRetMeta;
        }
        flags = itm_meta.flags;
        exp = itm_meta.exptime;
        cas = itm_meta.cas;
        seqno = memcached_htonll(itm_meta.seqno);
    } else {
        return sendResponse(response, NULL, 0, NULL, 0, NULL, 0,
                            PROTOCOL_BINARY_RAW_BYTES,
                            PROTOCOL_BINARY_RESPONSE_EINVAL, 0, cookie);
    }

    if (ret != ENGINE_SUCCESS) {
        protocol_binary_response_status rc = engine_error_2_protocol_error(ret);
        return sendResponse(response, NULL, 0, NULL, 0, NULL, 0,
                            PROTOCOL_BINARY_RAW_BYTES, rc, 0, cookie);
    }

    uint8_t meta[16];
    exp = htonl(exp);
    memcpy(meta, &flags, 4);
    memcpy(meta + 4, &exp, 4);
    memcpy(meta + 8, &seqno, 8);

    return sendResponse(response, NULL, 0, (const void *)meta, 16, NULL, 0,
                        PROTOCOL_BINARY_RAW_BYTES,
                        PROTOCOL_BINARY_RESPONSE_SUCCESS, cas, cookie);
}<|MERGE_RESOLUTION|>--- conflicted
+++ resolved
@@ -1369,14 +1369,8 @@
         enableTraffic(true);
     }
 
-<<<<<<< HEAD
-=======
     tapConnMap->initialize();
 
-    getlExtension = new GetlExtension(epstore, getServerApiFunc);
-    getlExtension->initialize();
-
->>>>>>> c55f5ede
     // record engine initialization time
     startupTime = ep_real_time();
 
