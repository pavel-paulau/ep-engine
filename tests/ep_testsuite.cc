/* -*- MODE: C++; tab-width: 4; c-basic-offset: 4; indent-tabs-mode: nil -*- */
/*
 *     Copyright 2010 Couchbase, Inc
 *
 *   Licensed under the Apache License, Version 2.0 (the "License");
 *   you may not use this file except in compliance with the License.
 *   You may obtain a copy of the License at
 *
 *       http://www.apache.org/licenses/LICENSE-2.0
 *
 *   Unless required by applicable law or agreed to in writing, software
 *   distributed under the License is distributed on an "AS IS" BASIS,
 *   WITHOUT WARRANTIES OR CONDITIONS OF ANY KIND, either express or implied.
 *   See the License for the specific language governing permissions and
 *   limitations under the License.
 */

// Usage: (to run just a single test case)
// make engine_tests EP_TEST_NUM=3

#include "config.h"

#include <stdio.h>
#include <stdlib.h>
#include <string.h>

#include <condition_variable>
#include <cstdlib>
#include <chrono>
#include <iostream>
#include <iomanip>
#include <map>
#include <mutex>
#include <set>
#include <sstream>
#include <string>
#include <thread>
#include <unordered_map>
#include <unordered_set>
#include <vector>

#include "atomic.h"
#include "compress.h"
#include "ep_test_apis.h"

#include "ep_testsuite_common.h"
#include "locks.h"
#include <libcouchstore/couch_db.h>
#include <memcached/engine.h>
#include <memcached/engine_testapp.h>
#include <platform/cb_malloc.h>
#include <platform/dirutils.h>
#include <JSON_checker.h>

#ifdef linux
/* /usr/include/netinet/in.h defines macros from ntohs() to _bswap_nn to
 * optimize the conversion functions, but the prototypes generate warnings
 * from gcc. The conversion methods isn't the bottleneck for my app, so
 * just remove the warnings by undef'ing the optimization ..
 */
#undef ntohs
#undef ntohl
#undef htons
#undef htonl
#endif

// ptr_fun don't like the extern "C" thing for unlock cookie.. cast it
// away ;)
typedef void (*UNLOCK_COOKIE_T)(const void *cookie);

#define MULTI_DISPATCHER_CONFIG \
    "ht_size=129;ht_locks=3;chk_remover_stime=1;chk_period=60"

class ThreadData {
public:
    ThreadData(ENGINE_HANDLE *eh, ENGINE_HANDLE_V1 *ehv1,
               int e=0) : h(eh), h1(ehv1), extra(e) {}
    ENGINE_HANDLE    *h;
    ENGINE_HANDLE_V1 *h1;
    int               extra;
};


static void check_observe_seqno(bool failover, uint8_t format_type, uint16_t vb_id,
                                uint64_t vb_uuid, uint64_t last_persisted_seqno,
                                uint64_t current_seqno, uint64_t failover_vbuuid = 0,
                                uint64_t failover_seqno = 0) {
    uint8_t  recv_format_type;
    uint16_t recv_vb_id;
    uint64_t recv_vb_uuid;
    uint64_t recv_last_persisted_seqno;
    uint64_t recv_current_seqno;
    uint64_t recv_failover_vbuuid;
    uint64_t recv_failover_seqno;

    memcpy(&recv_format_type, last_body.data(), sizeof(uint8_t));
    checkeq(format_type, recv_format_type, "Wrong format type in result");
    memcpy(&recv_vb_id, last_body.data() + 1, sizeof(uint16_t));
    checkeq(vb_id, ntohs(recv_vb_id), "Wrong vbucket id in result");
    memcpy(&recv_vb_uuid, last_body.data() + 3, sizeof(uint64_t));
    checkeq(vb_uuid, ntohll(recv_vb_uuid), "Wrong vbucket uuid in result");
    memcpy(&recv_last_persisted_seqno, last_body.data() + 11, sizeof(uint64_t));
    checkeq(last_persisted_seqno, ntohll(recv_last_persisted_seqno),
            "Wrong persisted seqno in result");
    memcpy(&recv_current_seqno, last_body.data() + 19, sizeof(uint64_t));
    checkeq(current_seqno, ntohll(recv_current_seqno), "Wrong current seqno in result");

    if (failover) {
        memcpy(&recv_failover_vbuuid, last_body.data() + 27, sizeof(uint64_t));
        checkeq(failover_vbuuid, ntohll(recv_failover_vbuuid),
                "Wrong failover uuid in result");
        memcpy(&recv_failover_seqno, last_body.data() + 35, sizeof(uint64_t));
        checkeq(failover_seqno, ntohll(recv_failover_seqno),
                "Wrong failover seqno in result");
    }
}

static enum test_result test_replace_with_eviction(ENGINE_HANDLE *h,
                                                   ENGINE_HANDLE_V1 *h1) {
    item *i = NULL;
    checkeq(ENGINE_SUCCESS,
            store(h, h1, NULL, OPERATION_SET,"key", "somevalue", &i),
            "Failed to set value.");
    h1->release(h, NULL, i);
    wait_for_flusher_to_settle(h, h1);
    evict_key(h, h1, "key");
    int numBgFetched = get_int_stat(h, h1, "ep_bg_fetched");

    checkeq(ENGINE_SUCCESS,
            store(h, h1, NULL, OPERATION_REPLACE,"key", "somevalue1", &i),
            "Failed to replace existing value.");

    checkeq(ENGINE_SUCCESS,
            h1->get_stats(h, NULL, NULL, 0, add_stats),
            "Failed to get stats.");
    std::string eviction_policy = vals.find("ep_item_eviction_policy")->second;
    if (eviction_policy == "full_eviction") {
        numBgFetched++;
    }

    checkeq(numBgFetched,
            get_int_stat(h, h1, "ep_bg_fetched"),
            "Bg fetched value didn't match");

    h1->release(h, NULL, i);
    check_key_value(h, h1, "key", "somevalue1", 10);
    return SUCCESS;
}

static enum test_result test_wrong_vb_mutation(ENGINE_HANDLE *h, ENGINE_HANDLE_V1 *h1,
                                               ENGINE_STORE_OPERATION op) {
    item *i = NULL;
    int numNotMyVBucket = get_int_stat(h, h1, "ep_num_not_my_vbuckets");
    uint64_t cas = 11;
    if (op == OPERATION_ADD) {
        // Add operation with cas != 0 doesn't make sense
        cas = 0;
    }
    checkeq(ENGINE_NOT_MY_VBUCKET,
            store(h, h1, NULL, op, "key", "somevalue", &i, cas, 1),
            "Expected not_my_vbucket");
    h1->release(h, NULL, i);
    wait_for_stat_change(h, h1, "ep_num_not_my_vbuckets", numNotMyVBucket);
    return SUCCESS;
}

static enum test_result test_pending_vb_mutation(ENGINE_HANDLE *h, ENGINE_HANDLE_V1 *h1,
                                                 ENGINE_STORE_OPERATION op) {
    const void *cookie = testHarness.create_cookie();
    testHarness.set_ewouldblock_handling(cookie, false);
    item *i = NULL;
    check(set_vbucket_state(h, h1, 1, vbucket_state_pending),
          "Failed to set vbucket state.");
    check(verify_vbucket_state(h, h1, 1, vbucket_state_pending),
          "Bucket state was not set to pending.");
    uint64_t cas = 11;
    if (op == OPERATION_ADD) {
        // Add operation with cas != 0 doesn't make sense..
        cas = 0;
    }
    checkeq(ENGINE_EWOULDBLOCK,
            store(h, h1, cookie, op, "key", "somevalue", &i, cas, 1),
            "Expected ewouldblock");
    h1->release(h, NULL, i);
    testHarness.destroy_cookie(cookie);
    return SUCCESS;
}

static enum test_result test_replica_vb_mutation(ENGINE_HANDLE *h, ENGINE_HANDLE_V1 *h1,
                                                 ENGINE_STORE_OPERATION op) {
    item *i = NULL;
    check(set_vbucket_state(h, h1, 1, vbucket_state_replica),
          "Failed to set vbucket state.");
    check(verify_vbucket_state(h, h1, 1, vbucket_state_replica),
          "Bucket state was not set to replica.");
    int numNotMyVBucket = get_int_stat(h, h1, "ep_num_not_my_vbuckets");

    uint64_t cas = 11;
    if (op == OPERATION_ADD) {
        // performing add with a CAS != 0 doesn't make sense...
        cas = 0;
    }
    checkeq(ENGINE_NOT_MY_VBUCKET,
            store(h, h1, NULL, op, "key", "somevalue", &i, cas, 1),
            "Expected not my vbucket");
    wait_for_stat_change(h, h1, "ep_num_not_my_vbuckets", numNotMyVBucket);
    h1->release(h, NULL, i);
    return SUCCESS;
}

//
// ----------------------------------------------------------------------
// The actual tests are below.
// ----------------------------------------------------------------------
//

static int checkCurrItemsAfterShutdown(ENGINE_HANDLE *h, ENGINE_HANDLE_V1 *h1,
                                       int numItems2Load, bool shutdownForce) {
    std::vector<std::string> keys;
    for (int index = 0; index < numItems2Load; ++index) {
        std::stringstream s;
        s << "keys_2_load-" << index;
        std::string key(s.str());
        keys.push_back(key);
    }

    checkeq(0, get_int_stat(h, h1, "ep_total_persisted"),
            "Expected ep_total_persisted equals 0");
    checkeq(0, get_int_stat(h, h1, "curr_items"),
            "Expected curr_items equals 0");

    // stop flusher before loading new items
    protocol_binary_request_header *pkt = createPacket(PROTOCOL_BINARY_CMD_STOP_PERSISTENCE);
    checkeq(ENGINE_SUCCESS,
            h1->unknown_command(h, NULL, pkt, add_response, testHarness.doc_namespace),
            "CMD_STOP_PERSISTENCE failed!");
    checkeq(PROTOCOL_BINARY_RESPONSE_SUCCESS,
            last_status.load(),
            "Failed to stop persistence!");
    cb_free(pkt);

    std::vector<std::string>::iterator itr;
    for (itr = keys.begin(); itr != keys.end(); ++itr) {
        item *i;
        checkeq(ENGINE_SUCCESS,
                store(h, h1, NULL, OPERATION_SET, itr->c_str(), "oracle", &i, 0, 0),
                "Failed to store a value");
        h1->release(h, NULL, i);
    }

    checkeq(0, get_int_stat(h, h1, "ep_total_persisted"),
            "Incorrect ep_total_persisted, expected 0");
    std::stringstream ss;
    ss << "Incorrect curr_items, expected " << numItems2Load;
    std::string errmsg(ss.str());
    checkeq(numItems2Load, get_int_stat(h, h1, "curr_items"),
            errmsg.c_str());

    // resume flusher before shutdown + warmup
    pkt = createPacket(PROTOCOL_BINARY_CMD_START_PERSISTENCE);
    checkeq(ENGINE_SUCCESS, h1->unknown_command(h, NULL, pkt, add_response, testHarness.doc_namespace),
            "CMD_START_PERSISTENCE failed!");
    checkeq(PROTOCOL_BINARY_RESPONSE_SUCCESS, last_status.load(),
          "Failed to start persistence!");
    cb_free(pkt);

    // shutdown engine force and restart
    testHarness.reload_engine(&h, &h1,
                              testHarness.engine_path,
                              testHarness.get_current_testcase()->cfg,
                              true, shutdownForce);
    wait_for_warmup_complete(h, h1);
    return get_int_stat(h, h1, "curr_items");
}

static enum test_result test_flush_shutdown_force(ENGINE_HANDLE *h, ENGINE_HANDLE_V1 *h1) {
    int numItems2load = 3000;
    bool shutdownForce = true;
    int currItems = checkCurrItemsAfterShutdown(h, h1, numItems2load, shutdownForce);
    check (currItems <= numItems2load,
           "Number of curr items should be <= 3000, unless previous "
           "shutdown force had to wait for the flusher");
    return SUCCESS;
}

static enum test_result test_flush_shutdown_noforce(ENGINE_HANDLE *h, ENGINE_HANDLE_V1 *h1) {
    int numItems2load = 3000;
    bool shutdownForce = false;
    int currItems = checkCurrItemsAfterShutdown(h, h1, numItems2load, shutdownForce);
    check (currItems == numItems2load,
           "Number of curr items should be equal to 3000, unless previous "
           "shutdown did not wait for the flusher");
    return SUCCESS;
}

static enum test_result test_flush_restart(ENGINE_HANDLE *h, ENGINE_HANDLE_V1 *h1) {
    item *i = NULL;
    // First try to delete something we know to not be there.
    checkeq(ENGINE_KEY_ENOENT, del(h, h1, "key", 0, 0),
            "Failed to fail initial delete.");
    checkeq(ENGINE_SUCCESS,
            store(h, h1, NULL, OPERATION_SET, "key", "somevalue", &i),
            "Failed set.");
    h1->release(h, NULL, i);
    check_key_value(h, h1, "key", "somevalue", 9);

    // Restart once to ensure written to disk.
    testHarness.reload_engine(&h, &h1,
                              testHarness.engine_path,
                              testHarness.get_current_testcase()->cfg,
                              true, false);
    wait_for_warmup_complete(h, h1);

    // Read value from disk.
    check_key_value(h, h1, "key", "somevalue", 9);

    // Flush
    set_degraded_mode(h, h1, NULL, true);
    checkeq(ENGINE_SUCCESS, h1->flush(h, NULL),
            "Failed to flush");
    set_degraded_mode(h, h1, NULL, false);

    checkeq(ENGINE_SUCCESS,
            store(h, h1, NULL, OPERATION_SET, "key2", "somevalue", &i),
            "Failed post-flush set.");
    h1->release(h, NULL, i);
    check_key_value(h, h1, "key2", "somevalue", 9);

    // Restart again, ensure written to disk.
    testHarness.reload_engine(&h, &h1,
                              testHarness.engine_path,
                              testHarness.get_current_testcase()->cfg,
                              true, false);
    wait_for_warmup_complete(h, h1);

    checkeq(ENGINE_SUCCESS,
            store(h, h1, NULL, OPERATION_SET, "key3", "somevalue", &i),
            "Failed post-flush, post-restart set.");
    h1->release(h, NULL, i);
    check_key_value(h, h1, "key3", "somevalue", 9);

    // Read value again, should not be there.
    checkeq(ENGINE_KEY_ENOENT, verify_key(h, h1, "key"),
            "Expected missing key");
    return SUCCESS;
}

static enum test_result test_shutdown_snapshot_range(ENGINE_HANDLE *h,
                                                     ENGINE_HANDLE_V1 *h1) {
    const int num_items = 100;
    for (int j = 0; j < num_items; ++j) {
        item *i = NULL;
        std::stringstream ss;
        ss << "key" << j;
        checkeq(ENGINE_SUCCESS,
                store(h, h1, NULL, OPERATION_SET, ss.str().c_str(), "data", &i),
                "Failed to store a value");
        h1->release(h, NULL, i);
    }

    wait_for_flusher_to_settle(h, h1);
    int end = get_int_stat(h, h1, "vb_0:high_seqno", "vbucket-seqno");

    /* change vb state to replica before restarting (as it happens in graceful
       failover)*/
    check(set_vbucket_state(h, h1, 0, vbucket_state_replica),
          "Failed set vbucket 0 to replica state.");

    /* trigger persist vb state task */
    check(set_param(h, h1, protocol_binary_engine_param_flush,
                    "vb_state_persist_run", "0"),
          "Failed to trigger vb state persist");

    /* restart the engine */
    testHarness.reload_engine(&h, &h1,
                              testHarness.engine_path,
                              testHarness.get_current_testcase()->cfg,
                              true, false);
    wait_for_warmup_complete(h, h1);

    /* Check if snapshot range is persisted correctly */
    checkeq(end, get_int_stat(h, h1, "vb_0:last_persisted_snap_start",
                              "vbucket-seqno"),
            "Wrong snapshot start persisted");
    checkeq(end, get_int_stat(h, h1, "vb_0:last_persisted_snap_end",
                                    "vbucket-seqno"),
            "Wrong snapshot end persisted");

    return SUCCESS;
}

static enum test_result test_flush_multiv_restart(ENGINE_HANDLE *h, ENGINE_HANDLE_V1 *h1) {
    item *i = NULL;
    check(set_vbucket_state(h, h1, 2, vbucket_state_active),
          "Failed to set vbucket state.");
    checkeq(ENGINE_SUCCESS,
            store(h, h1, NULL, OPERATION_SET, "key", "somevalue", &i),
            "Failed set.");
    h1->release(h, NULL, i);
    checkeq(ENGINE_SUCCESS,
            store(h, h1, NULL, OPERATION_SET, "key2", "somevalue", &i, 0, 2),
            "Failed set in vb2.");
    h1->release(h, NULL, i);

    // Restart once to ensure written to disk.
    testHarness.reload_engine(&h, &h1,
                              testHarness.engine_path,
                              testHarness.get_current_testcase()->cfg,
                              true, false);
    wait_for_warmup_complete(h, h1);

    // Read value from disk.
    check_key_value(h, h1, "key", "somevalue", 9);

    // Flush
    set_degraded_mode(h, h1, NULL, true);
    checkeq(ENGINE_SUCCESS, h1->flush(h, NULL),
            "Failed to flush");
    set_degraded_mode(h, h1, NULL, false);

    // Restart again, ensure written to disk.
    testHarness.reload_engine(&h, &h1,
                              testHarness.engine_path,
                              testHarness.get_current_testcase()->cfg,
                              true, false);
    wait_for_warmup_complete(h, h1);

    // Read value again, should not be there.
    checkeq(ENGINE_KEY_ENOENT, verify_key(h, h1, "key"), "Expected missing key");
    check(verify_vbucket_missing(h, h1, 2), "Bucket 2 came back.");
    return SUCCESS;
}

static enum test_result test_restart(ENGINE_HANDLE *h, ENGINE_HANDLE_V1 *h1) {
    item *i = NULL;
    static const char val[] = "somevalue";
    ENGINE_ERROR_CODE ret = store(h, h1, NULL, OPERATION_SET, "key", val, &i);
    checkeq(ENGINE_SUCCESS, ret, "Failed set.");
    h1->release(h, NULL, i);

    testHarness.reload_engine(&h, &h1,
                              testHarness.engine_path,
                              testHarness.get_current_testcase()->cfg,
                              true, false);
    wait_for_warmup_complete(h, h1);
    check_key_value(h, h1, "key", val, strlen(val));
    return SUCCESS;
}

static enum test_result test_restart_session_stats(ENGINE_HANDLE *h, ENGINE_HANDLE_V1 *h1) {
    const void* cookie = createTapConn(h, h1, "tap_client_thread");
    testHarness.unlock_cookie(cookie);
    testHarness.destroy_cookie(cookie);

    testHarness.reload_engine(&h, &h1,
                              testHarness.engine_path,
                              testHarness.get_current_testcase()->cfg,
                              true, false);
    wait_for_warmup_complete(h, h1);
    cookie = createTapConn(h, h1, "tap_client_thread");

    checkeq(ENGINE_SUCCESS, h1->get_stats(h, NULL, "tap", 3, add_stats),
            "Failed to get stats.");
    std::string val = vals["eq_tapq:tap_client_thread:backfill_completed"];
    checkeq(0, strcmp(val.c_str(), "true"), "Don't expect the backfill upon restart");
    testHarness.unlock_cookie(cookie);
    testHarness.destroy_cookie(cookie);
    return SUCCESS;
}

static enum test_result test_specialKeys(ENGINE_HANDLE *h, ENGINE_HANDLE_V1 *h1) {
    item *i = NULL;
    ENGINE_ERROR_CODE ret;

    // Simplified Chinese "Couchbase"
    static const char key0[] = "沙发数据库";
    static const char val0[] = "some Chinese value";
    check((ret = store(h, h1, NULL, OPERATION_SET, key0, val0, &i)) == ENGINE_SUCCESS,
          "Failed set Chinese key");
    check_key_value(h, h1, key0, val0, strlen(val0));
    h1->release(h, NULL, i);
    // Traditional Chinese "Couchbase"
    static const char key1[] = "沙發數據庫";
    static const char val1[] = "some Traditional Chinese value";
    check((ret = store(h, h1, NULL, OPERATION_SET, key1, val1, &i)) == ENGINE_SUCCESS,
          "Failed set Traditional Chinese key");
    h1->release(h, NULL, i);
    // Korean "couch potato"
    static const char key2[] = "쇼파감자";
    static const char val2[] = "some Korean value";
    check((ret = store(h, h1, NULL, OPERATION_SET, key2, val2, &i)) == ENGINE_SUCCESS,
          "Failed set Korean key");
    h1->release(h, NULL, i);
    // Russian "couch potato"
    static const char key3[] = "лодырь, лентяй";
    static const char val3[] = "some Russian value";
    check((ret = store(h, h1, NULL, OPERATION_SET, key3, val3, &i)) == ENGINE_SUCCESS,
          "Failed set Russian key");
    h1->release(h, NULL, i);
    // Japanese "couch potato"
    static const char key4[] = "カウチポテト";
    static const char val4[] = "some Japanese value";
    check((ret = store(h, h1, NULL, OPERATION_SET, key4, val4, &i)) == ENGINE_SUCCESS,
          "Failed set Japanese key");
    h1->release(h, NULL, i);
    // Indian char key, and no idea what it is
    static const char key5[] = "हरियानवी";
    static const char val5[] = "some Indian value";
    check((ret = store(h, h1, NULL, OPERATION_SET, key5, val5, &i)) == ENGINE_SUCCESS,
          "Failed set Indian key");
    h1->release(h, NULL, i);
    // Portuguese translation "couch potato"
    static const char key6[] = "sedentário";
    static const char val6[] = "some Portuguese value";
    check((ret = store(h, h1, NULL, OPERATION_SET, key6, val6, &i)) == ENGINE_SUCCESS,
          "Failed set Portuguese key");
    h1->release(h, NULL, i);
    // Arabic translation "couch potato"
    static const char key7[] = "الحافلةالبطاطة";
    static const char val7[] = "some Arabic value";
    check((ret = store(h, h1, NULL, OPERATION_SET, key7, val7, &i)) == ENGINE_SUCCESS,
          "Failed set Arabic key");
    h1->release(h, NULL, i);

    testHarness.reload_engine(&h, &h1,
                              testHarness.engine_path,
                              testHarness.get_current_testcase()->cfg,
                              true, false);
    wait_for_warmup_complete(h, h1);
    check_key_value(h, h1, key0, val0, strlen(val0));
    check_key_value(h, h1, key1, val1, strlen(val1));
    check_key_value(h, h1, key2, val2, strlen(val2));
    check_key_value(h, h1, key3, val3, strlen(val3));
    check_key_value(h, h1, key4, val4, strlen(val4));
    check_key_value(h, h1, key5, val5, strlen(val5));
    check_key_value(h, h1, key6, val6, strlen(val6));
    check_key_value(h, h1, key7, val7, strlen(val7));
    return SUCCESS;
}

static enum test_result test_binKeys(ENGINE_HANDLE *h, ENGINE_HANDLE_V1 *h1) {
    item *i = NULL;
    ENGINE_ERROR_CODE ret;

    // binary key with char values beyond 0x7F
    static const char key0[] = "\xe0\xed\xf1\x6f\x7f\xf8\xfa";
    static const char val0[] = "some value val8";
    check((ret = store(h, h1, NULL, OPERATION_SET, key0, val0, &i)) == ENGINE_SUCCESS,
          "Failed set binary key0");
    check_key_value(h, h1, key0, val0, strlen(val0));
    h1->release(h, NULL, i);
    // binary keys with char values beyond 0x7F
    static const char key1[] = "\xf1\xfd\xfe\xff\xf0\xf8\xef";
    static const char val1[] = "some value val9";
    check((ret = store(h, h1, NULL, OPERATION_SET, key1, val1, &i)) == ENGINE_SUCCESS,
          "Failed set binary key1");
    check_key_value(h, h1, key1, val1, strlen(val1));
    h1->release(h, NULL, i);
    // binary keys with special utf-8 BOM (Byte Order Mark) values 0xBB 0xBF 0xEF
    static const char key2[] = "\xff\xfe\xbb\xbf\xef";
    static const char val2[] = "some utf-8 bom value";
    check((ret = store(h, h1, NULL, OPERATION_SET, key2, val2, &i)) == ENGINE_SUCCESS,
          "Failed set binary utf-8 bom key");
    check_key_value(h, h1, key2, val2, strlen(val2));
    h1->release(h, NULL, i);
    // binary keys with special utf-16BE BOM values "U+FEFF"
    static const char key3[] = "U+\xfe\xff\xefU+\xff\xfe";
    static const char val3[] = "some utf-16 bom value";
    check((ret = store(h, h1, NULL, OPERATION_SET, key3, val3, &i)) == ENGINE_SUCCESS,
          "Failed set binary utf-16 bom key");
    check_key_value(h, h1, key3, val3, strlen(val3));
    h1->release(h, NULL, i);

    testHarness.reload_engine(&h, &h1,
                              testHarness.engine_path,
                              testHarness.get_current_testcase()->cfg,
                              true, false);
    wait_for_warmup_complete(h, h1);
    check_key_value(h, h1, key0, val0, strlen(val0));
    check_key_value(h, h1, key1, val1, strlen(val1));
    check_key_value(h, h1, key2, val2, strlen(val2));
    check_key_value(h, h1, key3, val3, strlen(val3));
    return SUCCESS;
}

static enum test_result test_restart_bin_val(ENGINE_HANDLE *h,
                                             ENGINE_HANDLE_V1 *h1) {



    char binaryData[] = "abcdefg\0gfedcba";
    cb_assert(sizeof(binaryData) != strlen(binaryData));

    item *i = NULL;
    checkeq(ENGINE_SUCCESS,
            storeCasVb11(h, h1, NULL, OPERATION_SET, "key",
                         binaryData, sizeof(binaryData), 82758, &i, 0, 0),
            "Failed set.");
    h1->release(h, NULL, i);

    testHarness.reload_engine(&h, &h1,
                              testHarness.engine_path,
                              testHarness.get_current_testcase()->cfg,
                              true, false);
    wait_for_warmup_complete(h, h1);

    check_key_value(h, h1, "key", binaryData, sizeof(binaryData));
    return SUCCESS;
}

static enum test_result test_wrong_vb_get(ENGINE_HANDLE *h,
                                          ENGINE_HANDLE_V1 *h1) {
    int numNotMyVBucket = get_int_stat(h, h1, "ep_num_not_my_vbuckets");
    checkeq(ENGINE_NOT_MY_VBUCKET, verify_key(h, h1, "key", 1),
            "Expected wrong bucket.");
    wait_for_stat_change(h, h1, "ep_num_not_my_vbuckets", numNotMyVBucket);
    return SUCCESS;
}

static enum test_result test_vb_get_pending(ENGINE_HANDLE *h,
                                            ENGINE_HANDLE_V1 *h1) {
    check(set_vbucket_state(h, h1, 1, vbucket_state_pending),
          "Failed to set vbucket state.");
    const void *cookie = testHarness.create_cookie();
    testHarness.set_ewouldblock_handling(cookie, false);

    item *i = NULL;
    checkeq(ENGINE_EWOULDBLOCK,
            get(h, h1, cookie, &i, "key", 1),
            "Expected woodblock.");
    h1->release(h, NULL, i);

    testHarness.destroy_cookie(cookie);
    return SUCCESS;
}

static enum test_result test_vb_get_replica(ENGINE_HANDLE *h,
                                            ENGINE_HANDLE_V1 *h1) {
    check(set_vbucket_state(h, h1, 1, vbucket_state_replica),
          "Failed to set vbucket state.");
    int numNotMyVBucket = get_int_stat(h, h1, "ep_num_not_my_vbuckets");
    checkeq(ENGINE_NOT_MY_VBUCKET,
            verify_key(h, h1, "key", 1),
            "Expected not my bucket.");
    wait_for_stat_change(h, h1, "ep_num_not_my_vbuckets", numNotMyVBucket);
    return SUCCESS;
}

static enum test_result test_wrong_vb_set(ENGINE_HANDLE *h, ENGINE_HANDLE_V1 *h1) {
    return test_wrong_vb_mutation(h, h1, OPERATION_SET);
}

static enum test_result test_wrong_vb_cas(ENGINE_HANDLE *h, ENGINE_HANDLE_V1 *h1) {
    return test_wrong_vb_mutation(h, h1, OPERATION_CAS);
}

static enum test_result test_wrong_vb_add(ENGINE_HANDLE *h, ENGINE_HANDLE_V1 *h1) {
    return test_wrong_vb_mutation(h, h1, OPERATION_ADD);
}

static enum test_result test_wrong_vb_replace(ENGINE_HANDLE *h, ENGINE_HANDLE_V1 *h1) {
    return test_wrong_vb_mutation(h, h1, OPERATION_REPLACE);
}

static enum test_result test_wrong_vb_del(ENGINE_HANDLE *h, ENGINE_HANDLE_V1 *h1) {
    int numNotMyVBucket = get_int_stat(h, h1, "ep_num_not_my_vbuckets");
    checkeq(ENGINE_NOT_MY_VBUCKET, del(h, h1, "key", 0, 1),
            "Expected wrong bucket.");
    wait_for_stat_change(h, h1, "ep_num_not_my_vbuckets", numNotMyVBucket);
    return SUCCESS;
}

/* Returns a string in the format "%Y-%m-%d %H:%M:%S" of the specified
 * time point.
 */
std::string make_time_string(std::chrono::system_clock::time_point time_point) {
    time_t tt = std::chrono::system_clock::to_time_t(time_point);
#ifdef _MSC_VER
    // Windows' gmtime() is already thread-safe.
    struct tm* split = gmtime(&tt);
#else
    struct tm local_storage;
    struct tm* split = gmtime_r(&tt, &local_storage);
#endif
    char timeStr[20];
    strftime(timeStr, 20, "%Y-%m-%d %H:%M:%S", split);
    return timeStr;
}

static enum test_result test_expiry_pager_settings(ENGINE_HANDLE *h,
                                                   ENGINE_HANDLE_V1 *h1) {

    cb_assert(!get_bool_stat(h, h1, "ep_exp_pager_enabled"));
    checkeq(3600, get_int_stat(h, h1, "ep_exp_pager_stime"),
            "Expiry pager sleep time not expected");
    set_param(h, h1, protocol_binary_engine_param_flush,
              "exp_pager_stime", "1");
    checkeq(1, get_int_stat(h, h1, "ep_exp_pager_stime"),
            "Expiry pager sleep time not updated");
    cb_assert(!get_bool_stat(h, h1, "ep_exp_pager_enabled"));
    sleep(1);
    checkeq(0, get_int_stat(h, h1, "ep_num_expiry_pager_runs"),
            "Expiry pager run count is not zero");

    set_param(h, h1, protocol_binary_engine_param_flush,
              "exp_pager_enabled", "true");
    checkeq(1, get_int_stat(h, h1, "ep_exp_pager_stime"),
            "Expiry pager sleep time not updated");
    wait_for_stat_to_be_gte(h, h1, "ep_num_expiry_pager_runs", 1);

    // Reload engine
    testHarness.reload_engine(&h, &h1,
                              testHarness.engine_path,
                              testHarness.get_current_testcase()->cfg,
                              true, false);
    wait_for_warmup_complete(h, h1);
    cb_assert(!get_bool_stat(h, h1, "ep_exp_pager_enabled"));

    // Enable expiry pager again
    set_param(h, h1, protocol_binary_engine_param_flush,
              "exp_pager_enabled", "true");

    checkeq(get_int_stat(h, h1, "ep_exp_pager_initial_run_time"), -1,
            "Task time should be disable upon warmup");

    std::string err_msg;
    // Update exp_pager_initial_run_time and ensure the update is successful
    set_param(h, h1, protocol_binary_engine_param_flush,
              "exp_pager_initial_run_time", "3");
    std::string expected_time = "03:00";
    std::string str = get_str_stat(h, h1, "ep_expiry_pager_task_time");
    err_msg.assign("Updated time incorrect, expect: " +
                   expected_time + ", actual: " + str.substr(11, 5));
    checkeq(0, str.substr(11, 5).compare(expected_time), err_msg.c_str());

    // Update exp_pager_stime by 30 minutes and ensure that the update is successful
    const std::chrono::minutes update_by{30};
    std::string targetTaskTime1{make_time_string(std::chrono::system_clock::now() +
                                                 update_by)};

    set_param(h, h1, protocol_binary_engine_param_flush, "exp_pager_stime",
              std::to_string(update_by.count() * 60).c_str());
    str = get_str_stat(h, h1, "ep_expiry_pager_task_time");

    std::string targetTaskTime2{make_time_string(std::chrono::system_clock::now() +
                                                 update_by)};

    // ep_expiry_pager_task_time should fall within the range of
    // targetTaskTime1 and targetTaskTime2
    err_msg.assign("Unexpected task time range, expect: " +
                   targetTaskTime1 + " <= " + str + " <= " + targetTaskTime2);
    check(targetTaskTime1 <= str, err_msg.c_str());
    check(str <= targetTaskTime2, err_msg.c_str());

    return SUCCESS;
}

static enum test_result test_expiry(ENGINE_HANDLE *h, ENGINE_HANDLE_V1 *h1) {
    const char *key = "test_expiry";
    const char *data = "some test data here.";

    item *it = NULL;

    ENGINE_ERROR_CODE rv;
    rv = allocate(h, h1, NULL, &it, key, strlen(data), 0, 2,
                  PROTOCOL_BINARY_RAW_BYTES, 0);
    checkeq(ENGINE_SUCCESS, rv, "Allocation failed.");

    item_info info;
    info.nvalue = 1;
    if (!h1->get_item_info(h, NULL, it, &info)) {
        abort();
    }
    memcpy(info.value[0].iov_base, data, strlen(data));

    uint64_t cas = 0;
    rv = h1->store(h, NULL, it, &cas, OPERATION_SET, DocumentState::Alive);
    checkeq(ENGINE_SUCCESS, rv, "Set failed.");
    check_key_value(h, h1, key, data, strlen(data));
    h1->release(h, NULL, it);

    testHarness.time_travel(5);
    checkeq(ENGINE_KEY_ENOENT,
            get(h, h1, NULL, &it, key, 0),
            "Item didn't expire");

    int expired_access = get_int_stat(h, h1, "ep_expired_access");
    int expired_pager = get_int_stat(h, h1, "ep_expired_pager");
    int active_expired = get_int_stat(h, h1, "vb_active_expired");
    checkeq(0, expired_pager, "Expected zero expired item by pager");
    checkeq(1, expired_access, "Expected an expired item on access");
    checkeq(1, active_expired, "Expected an expired active item");
    checkeq(ENGINE_SUCCESS, store(h, h1, NULL, OPERATION_SET, key, data, &it),
            "Failed set.");
    h1->release(h, NULL, it);

    std::stringstream ss;
    ss << "curr_items stat should be still 1 after ";
    ss << "overwriting the key that was expired, but not purged yet";
    checkeq(1, get_int_stat(h, h1, "curr_items"), ss.str().c_str());

    return SUCCESS;
}

static enum test_result test_expiry_loader(ENGINE_HANDLE *h, ENGINE_HANDLE_V1 *h1) {
    const char *key = "test_expiry_loader";
    const char *data = "some test data here.";

    item *it = NULL;

    ENGINE_ERROR_CODE rv;
    rv = allocate(h, h1, NULL, &it, key, strlen(data), 0, 2,
                  PROTOCOL_BINARY_RAW_BYTES, 0);
    checkeq(ENGINE_SUCCESS, rv, "Allocation failed.");

    item_info info;
    info.nvalue = 1;
    if (!h1->get_item_info(h, NULL, it, &info)) {
        abort();
    }
    memcpy(info.value[0].iov_base, data, strlen(data));

    uint64_t cas = 0;
    rv = h1->store(h, NULL, it, &cas, OPERATION_SET, DocumentState::Alive);
    checkeq(ENGINE_SUCCESS, rv, "Set failed.");
    check_key_value(h, h1, key, data, strlen(data));
    h1->release(h, NULL, it);

    testHarness.time_travel(3);

    checkeq(ENGINE_KEY_ENOENT,
            get(h, h1, NULL, &it, key, 0),
            "Item didn't expire");

    // Restart the engine to ensure the above expired item is not loaded
    testHarness.reload_engine(&h, &h1,
                              testHarness.engine_path,
                              testHarness.get_current_testcase()->cfg,
                              true, false);
    wait_for_warmup_complete(h, h1);
    cb_assert(0 == get_int_stat(h, h1, "ep_warmup_value_count", "warmup"));

    return SUCCESS;
}

static enum test_result test_expiration_on_compaction(ENGINE_HANDLE *h,
                                                      ENGINE_HANDLE_V1 *h1) {
    if (get_bool_stat(h, h1, "ep_exp_pager_enabled")) {
        set_param(h, h1, protocol_binary_engine_param_flush,
                  "exp_pager_enabled", "false");
    }

    checkeq(1, get_int_stat(h, h1, "vb_0:persistence:num_visits",
                            "checkpoint"), "Cursor moved before item load");

    for (int i = 0; i < 50; i++) {
        item *itm = NULL;
        std::stringstream ss;
        ss << "key" << i;
        checkeq(ENGINE_SUCCESS,
                store(h, h1, NULL, OPERATION_SET, ss.str().c_str(),
                      "somevalue", &itm, 0, 0, 10,
                      PROTOCOL_BINARY_RAW_BYTES),
                "Set failed.");
        h1->release(h, NULL, itm);
    }

    wait_for_flusher_to_settle(h, h1);
    checkeq(50, get_int_stat(h, h1, "curr_items"),
            "Unexpected number of items on database");
    check(1 < get_int_stat(h, h1, "vb_0:persistence:num_visits", "checkpoint"),
          "Cursor not moved even after flusher runs");

    testHarness.time_travel(15);

    // Compaction on VBucket
    compact_db(h, h1, 0, 0, 0, 0, 0);
    wait_for_stat_to_be(h, h1, "ep_pending_compactions", 0);

    checkeq(50, get_int_stat(h, h1, "ep_expired_compactor"),
            "Unexpected expirations by compactor");

    return SUCCESS;
}

static enum test_result test_expiration_on_warmup(ENGINE_HANDLE *h,
                                                  ENGINE_HANDLE_V1 *h1) {

    set_param(h, h1, protocol_binary_engine_param_flush,
              "exp_pager_enabled", "false");
    int pager_runs = get_int_stat(h, h1, "ep_num_expiry_pager_runs");

    const char *key = "KEY";
    const char *data = "VALUE";

    item *it = NULL;

    ENGINE_ERROR_CODE rv;
    rv = allocate(h, h1, NULL, &it, key, strlen(data), 0, 10,
                      PROTOCOL_BINARY_RAW_BYTES, 0);
    checkeq(ENGINE_SUCCESS, rv, "Allocation failed.");

    item_info info;
    info.nvalue = 1;
    if (!h1->get_item_info(h, NULL, it, &info)) {
        abort();
    }
    memcpy(info.value[0].iov_base, data, strlen(data));

    uint64_t cas = 0;
    rv = h1->store(h, NULL, it, &cas, OPERATION_SET, DocumentState::Alive);
    checkeq(ENGINE_SUCCESS, rv, "Set failed.");
    check_key_value(h, h1, key, data, strlen(data));
    h1->release(h, NULL, it);
    wait_for_flusher_to_settle(h, h1);

    checkeq(1, get_int_stat(h, h1, "curr_items"), "Failed store item");
    testHarness.time_travel(15);

    checkeq(pager_runs, get_int_stat(h, h1, "ep_num_expiry_pager_runs"),
            "Expiry pager shouldn't have run during this time");

    // Restart the engine to ensure the above item is expired
    testHarness.reload_engine(&h, &h1,
                              testHarness.engine_path,
                              testHarness.get_current_testcase()->cfg,
                              true, false);
    wait_for_warmup_complete(h, h1);
    check(get_bool_stat(h, h1, "ep_exp_pager_enabled"),
          "Expiry pager should be enabled on warmup");

    // Wait for the expiry pager to run and expire our item.
    wait_for_stat_to_be_gte(h, h1, "ep_expired_pager", 1, nullptr, /*secs*/10);

    // Note: previously we checked that curr_items was zero here (immediately
    // after waiting for ep_expired_pager == 1), however we cannot assume that
    // - items are actually expired asynchronously.
    // See EPStore::deleteExpiredItem - for non-temporary, expired items we
    // call unlocked_softDelete (soft-marking the item as deleted in the
    // hashtable), and then call queueDirty to queue a deletion, and then
    // increment the expired stat. Only when that delete is actually persisted
    // and the deleted callback is invoked -
    // PeristenceCallback::callback(int&) - is curr_items finally decremented.
    // Therefore we need to wait for the flusher to settle (i.e. delete
    // callback to be called) for the curr_items stat to be accurate.
    wait_for_flusher_to_settle(h, h1);

    checkeq(0, get_int_stat(h, h1, "curr_items"),
            "The item should have been expired.");

    return SUCCESS;

}

static enum test_result test_bug3454(ENGINE_HANDLE *h, ENGINE_HANDLE_V1 *h1) {
    const char *key = "test_expiry_duplicate_warmup";
    const char *data = "some test data here.";

    item *it = NULL;

    ENGINE_ERROR_CODE rv;
    rv = allocate(h, h1, NULL, &it, key, strlen(data), 0, 5,
                      PROTOCOL_BINARY_RAW_BYTES, 0);
    checkeq(ENGINE_SUCCESS, rv, "Allocation failed.");

    item_info info;
    info.nvalue = 1;
    if (!h1->get_item_info(h, NULL, it, &info)) {
        abort();
    }
    memcpy(info.value[0].iov_base, data, strlen(data));

    uint64_t cas = 0;
    rv = h1->store(h, NULL, it, &cas, OPERATION_SET, DocumentState::Alive);
    checkeq(ENGINE_SUCCESS, rv, "Set failed.");
    check_key_value(h, h1, key, data, strlen(data));
    h1->release(h, NULL, it);
    wait_for_flusher_to_settle(h, h1);

    // Advance the ep_engine time by 10 sec for the above item to be expired.
    testHarness.time_travel(10);
    checkeq(ENGINE_KEY_ENOENT,
            get(h, h1, NULL, &it, key, 0),
            "Item didn't expire");

    rv = allocate(h, h1, NULL, &it, key, strlen(data), 0, 0,
                      PROTOCOL_BINARY_RAW_BYTES, 0);
    checkeq(ENGINE_SUCCESS, rv, "Allocation failed.");

    info.nvalue = 1;
    if (!h1->get_item_info(h, NULL, it, &info)) {
        abort();
    }
    memcpy(info.value[0].iov_base, data, strlen(data));

    cas = 0;
    // Add a new item with the same key.
    rv = h1->store(h, NULL, it, &cas, OPERATION_ADD, DocumentState::Alive);
    checkeq(ENGINE_SUCCESS, rv, "Add failed.");
    check_key_value(h, h1, key, data, strlen(data));
    h1->release(h, NULL, it);
    wait_for_flusher_to_settle(h, h1);

    checkeq(ENGINE_SUCCESS,
            get(h, h1, NULL, &it, key, 0),
            "Item shouldn't expire");
    h1->release(h, NULL, it);

    // Restart the engine to ensure the above unexpired new item is loaded
    testHarness.reload_engine(&h, &h1,
                              testHarness.engine_path,
                              testHarness.get_current_testcase()->cfg,
                              true, false);
    wait_for_warmup_complete(h, h1);
    cb_assert(1 == get_int_stat(h, h1, "ep_warmup_value_count", "warmup"));
    cb_assert(0 == get_int_stat(h, h1, "ep_warmup_dups", "warmup"));

    return SUCCESS;
}

static enum test_result test_bug3522(ENGINE_HANDLE *h, ENGINE_HANDLE_V1 *h1) {
    const char *key = "test_expiry_no_items_warmup";
    const char *data = "some test data here.";

    item *it = NULL;

    ENGINE_ERROR_CODE rv;
    rv = allocate(h, h1, NULL, &it, key, strlen(data), 0, 0,
                  PROTOCOL_BINARY_RAW_BYTES, 0);
    checkeq(ENGINE_SUCCESS, rv, "Allocation failed.");

    item_info info;
    info.nvalue = 1;
    if (!h1->get_item_info(h, NULL, it, &info)) {
        abort();
    }
    memcpy(info.value[0].iov_base, data, strlen(data));

    uint64_t cas = 0;
    rv = h1->store(h, NULL, it, &cas, OPERATION_SET, DocumentState::Alive);
    checkeq(ENGINE_SUCCESS, rv, "Set failed.");
    check_key_value(h, h1, key, data, strlen(data));
    h1->release(h, NULL, it);
    wait_for_flusher_to_settle(h, h1);

    // Add a new item with the same key and 2 sec of expiration.
    const char *new_data = "new data here.";
    rv = allocate(h, h1, NULL, &it, key, strlen(new_data), 0, 2,
                  PROTOCOL_BINARY_RAW_BYTES, 0);
    checkeq(ENGINE_SUCCESS, rv, "Allocation failed.");

    info.nvalue = 1;
    if (!h1->get_item_info(h, NULL, it, &info)) {
        abort();
    }
    memcpy(info.value[0].iov_base, new_data, strlen(new_data));

    int pager_runs = get_int_stat(h, h1, "ep_num_expiry_pager_runs");
    cas = 0;
    rv = h1->store(h, NULL, it, &cas, OPERATION_SET, DocumentState::Alive);
    checkeq(ENGINE_SUCCESS, rv, "Set failed.");
    check_key_value(h, h1, key, new_data, strlen(new_data));
    h1->release(h, NULL, it);
    testHarness.time_travel(3);
    wait_for_stat_change(h, h1, "ep_num_expiry_pager_runs", pager_runs);
    wait_for_flusher_to_settle(h, h1);

    // Restart the engine.
    testHarness.reload_engine(&h, &h1,
                              testHarness.engine_path,
                              testHarness.get_current_testcase()->cfg,
                              true, false);
    wait_for_warmup_complete(h, h1);
    // TODO: modify this for a better test case
    cb_assert(0 == get_int_stat(h, h1, "ep_warmup_dups", "warmup"));

    return SUCCESS;
}

static enum test_result test_get_replica_active_state(ENGINE_HANDLE *h,
                                                      ENGINE_HANDLE_V1 *h1) {
    protocol_binary_request_header *pkt;
    pkt = prepare_get_replica(h, h1, vbucket_state_active);
    checkeq(ENGINE_SUCCESS,
            h1->unknown_command(h, NULL, pkt, add_response, testHarness.doc_namespace),
            "Get Replica Failed");
    checkeq(PROTOCOL_BINARY_RESPONSE_NOT_MY_VBUCKET, last_status.load(),
            "Expected PROTOCOL_BINARY_RESPONSE_NOT_MY_VBUCKET response.");

    cb_free(pkt);
    return SUCCESS;
}

static enum test_result test_get_replica_pending_state(ENGINE_HANDLE *h,
                                                       ENGINE_HANDLE_V1 *h1) {
    protocol_binary_request_header *pkt;

    const void *cookie = testHarness.create_cookie();
    testHarness.set_ewouldblock_handling(cookie, false);
    pkt = prepare_get_replica(h, h1, vbucket_state_pending);
    checkeq(ENGINE_EWOULDBLOCK,
            h1->unknown_command(h, cookie, pkt, add_response, testHarness.doc_namespace),
            "Should have returned error for pending state");
    testHarness.destroy_cookie(cookie);
    cb_free(pkt);
    return SUCCESS;
}

static enum test_result test_get_replica_dead_state(ENGINE_HANDLE *h,
                                                    ENGINE_HANDLE_V1 *h1) {
    protocol_binary_request_header *pkt;
    pkt = prepare_get_replica(h, h1, vbucket_state_dead);
    checkeq(ENGINE_SUCCESS,
            h1->unknown_command(h, NULL, pkt, add_response, testHarness.doc_namespace),
            "Get Replica Failed");
    checkeq(PROTOCOL_BINARY_RESPONSE_NOT_MY_VBUCKET, last_status.load(),
            "Expected PROTOCOL_BINARY_RESPONSE_NOT_MY_VBUCKET response.");

    cb_free(pkt);
    return SUCCESS;
}

static enum test_result test_get_replica(ENGINE_HANDLE *h,
                                         ENGINE_HANDLE_V1 *h1) {
    protocol_binary_request_header *pkt;
    pkt = prepare_get_replica(h, h1, vbucket_state_replica);
    checkeq(ENGINE_SUCCESS,
            h1->unknown_command(h, NULL, pkt, add_response, testHarness.doc_namespace),
            "Get Replica Failed");
    checkeq(PROTOCOL_BINARY_RESPONSE_SUCCESS, last_status.load(),
            "Expected PROTOCOL_BINARY_RESPONSE_SUCCESS response.");
    checkeq(std::string("replicadata"), last_body,
            "Should have returned identical value");

    cb_free(pkt);
    return SUCCESS;
}

static enum test_result test_get_replica_non_resident(ENGINE_HANDLE *h,
                                                      ENGINE_HANDLE_V1 *h1) {

    item *i = NULL;
    checkeq(ENGINE_SUCCESS,
            store(h, h1, NULL, OPERATION_SET, "key", "value", &i, 0, 0),
            "Store Failed");
    h1->release(h, NULL, i);
    wait_for_flusher_to_settle(h, h1);
    wait_for_stat_to_be(h, h1, "ep_total_persisted", 1);

    evict_key(h, h1, "key", 0, "Ejected.");
    check(set_vbucket_state(h, h1, 0, vbucket_state_replica),
          "Failed to set vbucket to replica");

    get_replica(h, h1, "key", 0);
    checkeq(PROTOCOL_BINARY_RESPONSE_SUCCESS, last_status.load(),
            "Expected success");

    return SUCCESS;
}

static enum test_result test_get_replica_invalid_key(ENGINE_HANDLE *h,
                                                     ENGINE_HANDLE_V1 *h1) {
    protocol_binary_request_header *pkt;
    bool makeinvalidkey = true;
    pkt = prepare_get_replica(h, h1, vbucket_state_replica, makeinvalidkey);
    checkeq(ENGINE_SUCCESS,
            h1->unknown_command(h, NULL, pkt, add_response, testHarness.doc_namespace),
            "Get Replica Failed");
    checkeq(PROTOCOL_BINARY_RESPONSE_NOT_MY_VBUCKET, last_status.load(),
            "Expected PROTOCOL_BINARY_RESPONSE_NOT_MY_VBUCKET response.");
    cb_free(pkt);
    return SUCCESS;
}

static enum test_result test_vb_del_pending(ENGINE_HANDLE *h, ENGINE_HANDLE_V1 *h1) {
    const void *cookie = testHarness.create_cookie();
    testHarness.set_ewouldblock_handling(cookie, false);
    check(set_vbucket_state(h, h1, 1, vbucket_state_pending),
          "Failed to set vbucket state.");
    checkeq(ENGINE_EWOULDBLOCK, del(h, h1, "key", 0, 1, cookie),
            "Expected woodblock.");
    testHarness.destroy_cookie(cookie);
    return SUCCESS;
}

static enum test_result test_vb_del_replica(ENGINE_HANDLE *h, ENGINE_HANDLE_V1 *h1) {
    check(set_vbucket_state(h, h1, 1, vbucket_state_replica),
          "Failed to set vbucket state.");
    int numNotMyVBucket = get_int_stat(h, h1, "ep_num_not_my_vbuckets");
    checkeq(ENGINE_NOT_MY_VBUCKET, del(h, h1, "key", 0, 1),
            "Expected not my vbucket.");
    wait_for_stat_change(h, h1, "ep_num_not_my_vbuckets", numNotMyVBucket);
    return SUCCESS;
}

static enum test_result test_vbucket_get_miss(ENGINE_HANDLE *h, ENGINE_HANDLE_V1 *h1) {
    return verify_vbucket_missing(h, h1, 1) ? SUCCESS : FAIL;
}

static enum test_result test_vbucket_get(ENGINE_HANDLE *h, ENGINE_HANDLE_V1 *h1) {
    return verify_vbucket_state(h, h1, 0, vbucket_state_active) ? SUCCESS : FAIL;
}

static enum test_result test_vbucket_create(ENGINE_HANDLE *h, ENGINE_HANDLE_V1 *h1) {
    if (!verify_vbucket_missing(h, h1, 1)) {
        fprintf(stderr, "vbucket wasn't missing.\n");
        return FAIL;
    }

    if (!set_vbucket_state(h, h1, 1, vbucket_state_active)) {
        fprintf(stderr, "set state failed.\n");
        return FAIL;
    }

    return verify_vbucket_state(h, h1, 1, vbucket_state_active) ? SUCCESS : FAIL;
}

static enum test_result test_takeover_stats_race_with_vb_create(ENGINE_HANDLE *h,
                                                                ENGINE_HANDLE_V1 *h1) {
    check(set_vbucket_state(h, h1, 1, vbucket_state_active),
          "Failed to set vbucket state information");

    int del_items = get_int_stat(h, h1, "on_disk_deletes", "dcp-vbtakeover 1");

    checkeq(0, del_items, "Invalid number of on-disk deletes");

    del_items = get_int_stat(h, h1, "on_disk_deletes", "tap-vbtakeover 1");

    checkeq(0, del_items, "Invalid number of on-disk deletes");

    return SUCCESS;
}

static enum test_result test_vbucket_compact(ENGINE_HANDLE *h,
                                             ENGINE_HANDLE_V1 *h1) {
    const char *key = "Carss";
    const char *value = "pollute";
    if (!verify_vbucket_missing(h, h1, 0)) {
        fprintf(stderr, "vbucket wasn't missing.\n");
        return FAIL;
    }

    if (!set_vbucket_state(h, h1, 0, vbucket_state_active)) {
        fprintf(stderr, "set state failed.\n");
        return FAIL;
    }

    check(verify_vbucket_state(h, h1, 0, vbucket_state_active),
            "VBucket state not active");

    // Set two keys - one to be expired and other to remain...
    item *itm = NULL;
    checkeq(ENGINE_SUCCESS,
            store(h, h1, NULL, OPERATION_SET, key, value, &itm),
            "Failed set.");
    h1->release(h, NULL, itm);

    check_key_value(h, h1, key, value, strlen(value));

    // Set a non-expiring key...
    checkeq(ENGINE_SUCCESS,
            store(h, h1, NULL, OPERATION_SET, "trees", "cleanse", &itm),
            "Failed set.");
    h1->release(h, NULL, itm);

    check_key_value(h, h1, "trees", "cleanse", strlen("cleanse"));

    touch(h, h1, key, 0, 11);
    checkeq(PROTOCOL_BINARY_RESPONSE_SUCCESS, last_status.load(),
            "touch Carss");

    testHarness.time_travel(12);
    wait_for_flusher_to_settle(h, h1);

    // Store a dummy item since we do not purge the item with highest seqno
    checkeq(ENGINE_SUCCESS,
            store(h, h1, NULL, OPERATION_SET, "dummykey", "dummyvalue", &itm,
                  0, 0, 0),
            "Error setting.");
    h1->release(h, NULL, itm);

    wait_for_flusher_to_settle(h, h1);

    checkeq(0, get_int_stat(h, h1, "vb_0:purge_seqno", "vbucket-seqno"),
            "purge_seqno not found to be zero before compaction");

    // Compaction on VBucket
    compact_db(h, h1, 0, 0, 2, 3, 1);

    wait_for_stat_to_be(h, h1, "ep_pending_compactions", 0);

    // the key tree and its value should be intact...
    checkeq(ENGINE_SUCCESS, verify_key(h, h1, "trees"),
            "key trees should be found.");
    // the key Carrs should have disappeared...
    ENGINE_ERROR_CODE val = verify_key(h, h1, "Carss");
    checkeq(ENGINE_KEY_ENOENT, val, "Key Carss has not expired.");

    checkeq(4, get_int_stat(h, h1, "vb_0:purge_seqno", "vbucket-seqno"),
            "purge_seqno didn't match expected value");

    return SUCCESS;
}

static enum test_result test_compaction_config(ENGINE_HANDLE *h,
                                               ENGINE_HANDLE_V1 *h1) {

    checkeq(10000,
            get_int_stat(h, h1, "ep_compaction_write_queue_cap"),
            "Expected compaction queue cap to be 10000");
    set_param(h, h1, protocol_binary_engine_param_flush,
              "compaction_write_queue_cap", "100000");
    checkeq(100000, get_int_stat(h, h1, "ep_compaction_write_queue_cap"),
            "Expected compaction queue cap to be 100000");
    return SUCCESS;
}

struct comp_thread_ctx {
    ENGINE_HANDLE *h;
    ENGINE_HANDLE_V1 *h1;
    uint16_t vbid;
    uint16_t db_file_id;
};

extern "C" {
    static void compaction_thread(void *arg) {
        struct comp_thread_ctx *ctx = static_cast<comp_thread_ctx *>(arg);
        compact_db(ctx->h, ctx->h1, ctx->vbid, ctx->db_file_id, 0, 0, 0);
    }
}

static enum test_result test_multiple_vb_compactions(ENGINE_HANDLE *h,
                                                     ENGINE_HANDLE_V1 *h1) {
    for (uint16_t i = 0; i < 4; ++i) {
        if (!set_vbucket_state(h, h1, i, vbucket_state_active)) {
            fprintf(stderr, "set state failed for vbucket %d.\n", i);
            return FAIL;
        }
        check(verify_vbucket_state(h, h1, i, vbucket_state_active),
              "VBucket state not active");
    }

    std::vector<std::string> keys;
    for (int j = 0; j < 20000; ++j) {
        std::stringstream ss;
        ss << "key" << j;
        std::string key(ss.str());
        keys.push_back(key);
    }

    int count = 0;
    std::vector<std::string>::iterator it;
    for (it = keys.begin(); it != keys.end(); ++it) {
        uint16_t vbid = count % 4;
        item *i;
        checkeq(ENGINE_SUCCESS,
                store(h, h1, NULL, OPERATION_SET, it->c_str(), it->c_str(), &i, 0, vbid),
                "Failed to store a value");
        h1->release(h, NULL, i);
        ++count;
    }

    // Compact multiple vbuckets.
    const int n_threads = 4;
    cb_thread_t threads[n_threads];
    struct comp_thread_ctx ctx[n_threads];

    const int num_shards = get_int_stat(h, h1, "ep_workload:num_shards",
                                        "workload");

    for (int i = 0; i < n_threads; i++) {
        ctx[i].h = h;
        ctx[i].h1 = h1;
        ctx[i].vbid = static_cast<uint16_t>(i);
        ctx[i].db_file_id = ctx[i].vbid % num_shards;
        int r = cb_create_thread(&threads[i], compaction_thread, &ctx[i], 0);
        cb_assert(r == 0);
    }

    for (int i = 0; i < n_threads; i++) {
        int r = cb_join_thread(threads[i]);
        cb_assert(r == 0);
    }

    wait_for_stat_to_be(h, h1, "ep_pending_compactions", 0);

    return SUCCESS;
}

static enum test_result
test_multi_vb_compactions_with_workload(ENGINE_HANDLE *h,
                                        ENGINE_HANDLE_V1 *h1) {
    for (uint16_t i = 0; i < 4; ++i) {
        if (!set_vbucket_state(h, h1, i, vbucket_state_active)) {
            fprintf(stderr, "set state failed for vbucket %d.\n", i);
            return FAIL;
        }
        check(verify_vbucket_state(h, h1, i, vbucket_state_active),
              "VBucket state not active");
    }

    std::vector<std::string> keys;
    for (int j = 0; j < 10000; ++j) {
        std::stringstream ss;
        ss << "key" << j;
        std::string key(ss.str());
        keys.push_back(key);
    }

    int count = 0;
    std::vector<std::string>::iterator it;
    for (it = keys.begin(); it != keys.end(); ++it) {
        uint16_t vbid = count % 4;
        item *i;
        checkeq(ENGINE_SUCCESS,
                store(h, h1, NULL, OPERATION_SET, it->c_str(), it->c_str(),
                      &i, 0, vbid),
                "Failed to store a value");
        h1->release(h, NULL, i);
        ++count;
    }
    wait_for_flusher_to_settle(h, h1);

    for (int i = 0; i < 2; ++i) {
        count = 0;
        for (it = keys.begin(); it != keys.end(); ++it) {
            uint16_t vbid = count % 4;
            item *i = NULL;
            checkeq(ENGINE_SUCCESS,
                    get(h, h1, NULL, &i, it->c_str(), vbid),
                    "Unable to get stored item");
            h1->release(h, NULL, i);
            ++count;
        }
    }
    wait_for_stat_to_be(h, h1, "ep_workload_pattern", std::string{"read_heavy"});

    // Compact multiple vbuckets.
    const int n_threads = 4;
    cb_thread_t threads[n_threads];
    struct comp_thread_ctx ctx[n_threads];

    for (int i = 0; i < n_threads; i++) {
        ctx[i].h = h;
        ctx[i].h1 = h1;
        ctx[i].vbid = static_cast<uint16_t>(i);
        int r = cb_create_thread(&threads[i], compaction_thread, &ctx[i], 0);
        cb_assert(r == 0);
    }

    for (int i = 0; i < n_threads; i++) {
        int r = cb_join_thread(threads[i]);
        cb_assert(r == 0);
    }

    wait_for_stat_to_be(h, h1, "ep_pending_compactions", 0);

    return SUCCESS;
}

static enum test_result vbucket_destroy(ENGINE_HANDLE *h, ENGINE_HANDLE_V1 *h1,
                                             const char* value = NULL) {
    check(set_vbucket_state(h, h1, 1, vbucket_state_active),
          "Failed to set vbucket state.");

    vbucketDelete(h, h1, 2, value);
    checkeq(PROTOCOL_BINARY_RESPONSE_NOT_MY_VBUCKET,
            last_status.load(),
            "Expected failure deleting non-existent bucket.");

    check(set_vbucket_state(h, h1, 1, vbucket_state_dead),
          "Failed set set vbucket 1 state.");

    vbucketDelete(h, h1, 1, value);
    checkeq(PROTOCOL_BINARY_RESPONSE_SUCCESS, last_status.load(),
            "Expected failure deleting non-existent bucket.");

    check(verify_vbucket_missing(h, h1, 1),
          "vbucket 0 was not missing after deleting it.");

    return SUCCESS;
}

static enum test_result test_vbucket_destroy_stats(ENGINE_HANDLE *h,
                                                   ENGINE_HANDLE_V1 *h1) {

    int cacheSize = get_int_stat(h, h1, "ep_total_cache_size");
    int overhead = get_int_stat(h, h1, "ep_overhead");
    int nonResident = get_int_stat(h, h1, "ep_num_non_resident");

    check(set_vbucket_state(h, h1, 1, vbucket_state_active),
          "Failed to set vbucket state.");

    std::vector<std::string> keys;
    for (int j = 0; j < 2000; ++j) {
        std::stringstream ss;
        ss << "key" << j;
        std::string key(ss.str());
        keys.push_back(key);
    }

    int itemsRemoved = get_int_stat(h, h1, "ep_items_rm_from_checkpoints");
    std::vector<std::string>::iterator it;
    for (it = keys.begin(); it != keys.end(); ++it) {
        item *i;
        checkeq(ENGINE_SUCCESS,
                store(h, h1, NULL, OPERATION_SET, it->c_str(), it->c_str(),
                      &i, 0, 1),
                "Failed to store a value");
        h1->release(h, NULL, i);
    }
    wait_for_flusher_to_settle(h, h1);
    testHarness.time_travel(65);
    wait_for_stat_change(h, h1, "ep_items_rm_from_checkpoints", itemsRemoved);

    check(set_vbucket_state(h, h1, 1, vbucket_state_dead),
          "Failed set set vbucket 1 state.");

    int vbucketDel = get_int_stat(h, h1, "ep_vbucket_del");
    vbucketDelete(h, h1, 1);
    checkeq(PROTOCOL_BINARY_RESPONSE_SUCCESS,
            last_status.load(),
            "Expected failure deleting non-existent bucket.");

    check(verify_vbucket_missing(h, h1, 1),
          "vbucket 1 was not missing after deleting it.");

    wait_for_stat_change(h, h1, "ep_vbucket_del", vbucketDel);

    wait_for_stat_to_be(h, h1, "ep_total_cache_size", cacheSize);
    wait_for_stat_to_be(h, h1, "ep_overhead", overhead);
    wait_for_stat_to_be(h, h1, "ep_num_non_resident", nonResident);

    return SUCCESS;
}

static enum test_result vbucket_destroy_restart(ENGINE_HANDLE *h, ENGINE_HANDLE_V1 *h1,
                                                const char* value = NULL) {
    check(set_vbucket_state(h, h1, 1, vbucket_state_active),
          "Failed to set vbucket state.");

    // Store a value so the restart will try to resurrect it.
    item *i = NULL;
    checkeq(ENGINE_SUCCESS,
            store(h, h1, NULL, OPERATION_SET, "key", "somevalue", &i, 0, 1),
            "Failed to set a value");
    check_key_value(h, h1, "key", "somevalue", 9, 1);
    h1->release(h, NULL, i);

    // Reload to get a flush forced.
    testHarness.reload_engine(&h, &h1,
                              testHarness.engine_path,
                              testHarness.get_current_testcase()->cfg,
                              true, false);
    wait_for_warmup_complete(h, h1);

    check(verify_vbucket_state(h, h1, 1, vbucket_state_active),
          "Bucket state was what it was initially, after restart.");
    check(set_vbucket_state(h, h1, 1, vbucket_state_active),
          "Failed to set vbucket state.");
    check_key_value(h, h1, "key", "somevalue", 9, 1);

    check(set_vbucket_state(h, h1, 1, vbucket_state_dead),
          "Failed set set vbucket 1 state.");

    vbucketDelete(h, h1, 1, value);
    checkeq(PROTOCOL_BINARY_RESPONSE_SUCCESS, last_status.load(),
            "Expected failure deleting non-existent bucket.");

    check(verify_vbucket_missing(h, h1, 1),
          "vbucket 1 was not missing after deleting it.");

    testHarness.reload_engine(&h, &h1,
                              testHarness.engine_path,
                              testHarness.get_current_testcase()->cfg,
                              true, false);
    wait_for_warmup_complete(h, h1);

    if (verify_vbucket_state(h, h1, 1, vbucket_state_pending, true)) {
        std::cerr << "Bucket came up in pending state after delete." << std::endl;
        abort();
    }

    check(verify_vbucket_missing(h, h1, 1),
          "vbucket 1 was not missing after restart.");

    return SUCCESS;
}

static enum test_result test_async_vbucket_destroy(ENGINE_HANDLE *h, ENGINE_HANDLE_V1 *h1) {
    return vbucket_destroy(h, h1);
}

static enum test_result test_sync_vbucket_destroy(ENGINE_HANDLE *h, ENGINE_HANDLE_V1 *h1) {
    return vbucket_destroy(h, h1, "async=0");
}

static enum test_result test_async_vbucket_destroy_restart(ENGINE_HANDLE *h, ENGINE_HANDLE_V1 *h1) {
    return vbucket_destroy_restart(h, h1);
}

static enum test_result test_sync_vbucket_destroy_restart(ENGINE_HANDLE *h, ENGINE_HANDLE_V1 *h1) {
    return vbucket_destroy_restart(h, h1, "async=0");
}

static enum test_result test_vb_set_pending(ENGINE_HANDLE *h, ENGINE_HANDLE_V1 *h1) {
    return test_pending_vb_mutation(h, h1, OPERATION_SET);
}

static enum test_result test_vb_add_pending(ENGINE_HANDLE *h, ENGINE_HANDLE_V1 *h1) {
    return test_pending_vb_mutation(h, h1, OPERATION_ADD);
}

static enum test_result test_vb_cas_pending(ENGINE_HANDLE *h, ENGINE_HANDLE_V1 *h1) {
    return test_pending_vb_mutation(h, h1, OPERATION_CAS);
}

static enum test_result test_vb_set_replica(ENGINE_HANDLE *h, ENGINE_HANDLE_V1 *h1) {
    return test_replica_vb_mutation(h, h1, OPERATION_SET);
}

static enum test_result test_vb_replace_replica(ENGINE_HANDLE *h, ENGINE_HANDLE_V1 *h1) {
    return test_replica_vb_mutation(h, h1, OPERATION_REPLACE);
}

static enum test_result test_vb_replace_pending(ENGINE_HANDLE *h, ENGINE_HANDLE_V1 *h1) {
    return test_pending_vb_mutation(h, h1, OPERATION_REPLACE);
}

static enum test_result test_vb_add_replica(ENGINE_HANDLE *h, ENGINE_HANDLE_V1 *h1) {
    return test_replica_vb_mutation(h, h1, OPERATION_ADD);
}

static enum test_result test_vb_cas_replica(ENGINE_HANDLE *h, ENGINE_HANDLE_V1 *h1) {
    return test_replica_vb_mutation(h, h1, OPERATION_CAS);
}

static enum test_result test_stats_seqno(ENGINE_HANDLE *h, ENGINE_HANDLE_V1 *h1) {
    check(set_vbucket_state(h, h1, 1, vbucket_state_active),
          "Failed to set vbucket state.");

    int num_keys = 100;
    for (int ii = 0; ii < num_keys; ++ii) {
        std::stringstream ss;
        ss << "key" << ii;
        checkeq(ENGINE_SUCCESS,
                store(h, h1, NULL, OPERATION_SET, ss.str().c_str(),
                      "value", NULL, 0, 0),
                "Failed to store an item.");
    }
    wait_for_flusher_to_settle(h, h1);

    checkeq(100, get_int_stat(h, h1, "vb_0:high_seqno", "vbucket-seqno"),
            "Invalid seqno");
    checkeq(100, get_int_stat(h, h1, "vb_0:last_persisted_seqno", "vbucket-seqno"),
            "Unexpected last_persisted_seqno");
    checkeq(0, get_int_stat(h, h1, "vb_1:high_seqno", "vbucket-seqno"),
            "Invalid seqno");
    checkeq(0, get_int_stat(h, h1, "vb_1:high_seqno", "vbucket-seqno 1"),
            "Invalid seqno");
    checkeq(0, get_int_stat(h, h1, "vb_1:last_persisted_seqno", "vbucket-seqno 1"),
            "Invalid last_persisted_seqno");

    uint64_t vb_uuid = get_ull_stat(h, h1, "vb_1:0:id", "failovers");

    auto seqno_stats = get_all_stats(h, h1, "vbucket-seqno 1");
    checkeq(vb_uuid, uint64_t(std::stoull(seqno_stats.at("vb_1:uuid"))),
            "Invalid uuid");

    checkeq(size_t(7), seqno_stats.size(), "Expected seven stats");

    // Check invalid vbucket
    checkeq(ENGINE_NOT_MY_VBUCKET,
            h1->get_stats(h, NULL, "vbucket-seqno 2", 15, add_stats),
            "Expected not my vbucket");

    // Check bad vbucket parameter (not numeric)
    checkeq(ENGINE_EINVAL,
            h1->get_stats(h, NULL, "vbucket-seqno tt2", 17, add_stats),
            "Expected invalid");

    // Check extra spaces at the end
    checkeq(ENGINE_EINVAL,
            h1->get_stats(h, NULL, "vbucket-seqno    ", 17, add_stats),
            "Expected invalid");

    return SUCCESS;
}

static enum test_result test_stats_diskinfo(ENGINE_HANDLE *h,
                                            ENGINE_HANDLE_V1 *h1) {
    check(set_vbucket_state(h, h1, 1, vbucket_state_active),
          "Failed to set vbucket state.");

    int num_keys = 100;
    for (int ii = 0; ii < num_keys; ++ii) {
        std::stringstream ss;
        ss << "key" << ii;
        checkeq(ENGINE_SUCCESS,
                store(h, h1, NULL, OPERATION_SET, ss.str().c_str(),
                      "value", NULL, 0, 1),
                "Failed to store an item.");
    }
    wait_for_flusher_to_settle(h, h1);

    size_t file_size = get_int_stat(h, h1, "ep_db_file_size", "diskinfo");
    size_t data_size = get_int_stat(h, h1, "ep_db_data_size", "diskinfo");
    check(file_size > 0, "DB file size should be greater than 0");
    check(data_size > 0, "DB data size should be greater than 0");
    check(file_size >= data_size, "DB file size should be >= DB data size");
    check(get_int_stat(h, h1, "vb_1:data_size", "diskinfo detail") > 0,
          "VB 1 data size should be greater than 0");

    checkeq(ENGINE_EINVAL,
            h1->get_stats(h, NULL, "diskinfo ", 9, add_stats),
            "Expected invalid");

    checkeq(ENGINE_EINVAL,
            h1->get_stats(h, NULL, "diskinfo detai", 14, add_stats),
            "Expected invalid");

    checkeq(ENGINE_EINVAL,
            h1->get_stats(h, NULL, "diskinfo detaillll", 18, add_stats),
            "Expected invalid");

    return SUCCESS;
}

static enum test_result test_uuid_stats(ENGINE_HANDLE *h,
                                        ENGINE_HANDLE_V1 *h1)
{
    vals.clear();
    checkeq(ENGINE_SUCCESS,
            h1->get_stats(h, NULL, "uuid", 4, add_stats),
            "Failed to get stats.");
    check(vals["uuid"] == "foobar", "Incorrect uuid");
    return SUCCESS;
}

static enum test_result test_item_stats(ENGINE_HANDLE *h, ENGINE_HANDLE_V1 *h1) {
    item *i = NULL;
    checkeq(ENGINE_SUCCESS,
            store(h, h1, NULL, OPERATION_SET, "key", "somevalue", &i, 0, 0),
            "Failed set.");
    h1->release(h, NULL, i);
    wait_for_flusher_to_settle(h, h1);
    checkeq(ENGINE_SUCCESS,
            store(h, h1, NULL, OPERATION_SET, "key", "somevalueX", &i, 0, 0),
            "Failed set.");
    h1->release(h, NULL, i);
    wait_for_flusher_to_settle(h, h1);
    checkeq(ENGINE_SUCCESS,
            store(h, h1, NULL, OPERATION_SET, "key1", "somevalueY", &i, 0, 0),
            "Failed set.");
    h1->release(h, NULL, i);
    wait_for_flusher_to_settle(h, h1);

    check_key_value(h, h1, "key", "somevalueX", 10);
    check_key_value(h, h1, "key1", "somevalueY", 10);

    checkeq(ENGINE_SUCCESS, del(h, h1, "key1", 0, 0),
            "Failed remove with value.");
    wait_for_flusher_to_settle(h, h1);

    checkeq(ENGINE_SUCCESS,
            store(h, h1, NULL, OPERATION_SET, "key1", "someothervalue", &i, 0, 0),
            "Failed set.");
    h1->release(h, NULL, i);
    wait_for_flusher_to_settle(h, h1);

    check_key_value(h, h1, "key1", "someothervalue", 14);

    checkeq(3, get_int_stat(h, h1, "vb_active_ops_create"),
            "Expected 3 creations");
    checkeq(1, get_int_stat(h, h1, "vb_active_ops_update"),
            "Expected 1 updation");
    checkeq(1, get_int_stat(h, h1, "vb_active_ops_delete"),
            "Expected 1 deletion");

    return SUCCESS;
}

static enum test_result test_stats(ENGINE_HANDLE *h, ENGINE_HANDLE_V1 *h1) {
    vals.clear();
    checkeq(ENGINE_SUCCESS,
            h1->get_stats(h, NULL, NULL, 0, add_stats),
            "Failed to get stats.");
    check(vals.size() > 10, "Kind of expected more stats than that.");
    check(vals.find("ep_version") != vals.end(), "Found no ep_version.");

    return SUCCESS;
}

static enum test_result test_mem_stats(ENGINE_HANDLE *h, ENGINE_HANDLE_V1 *h1) {
    char value[2048];
    memset(value, 'b', sizeof(value));
    strcpy(value + sizeof(value) - 4, "\r\n");
    int itemsRemoved = get_int_stat(h, h1, "ep_items_rm_from_checkpoints");
    wait_for_persisted_value(h, h1, "key", value);
    testHarness.time_travel(65);
    wait_for_stat_change(h, h1, "ep_items_rm_from_checkpoints", itemsRemoved);
    int mem_used = get_int_stat(h, h1, "mem_used");
    int cache_size = get_int_stat(h, h1, "ep_total_cache_size");
    int overhead = get_int_stat(h, h1, "ep_overhead");
    int value_size = get_int_stat(h, h1, "ep_value_size");
    check((mem_used - overhead) > cache_size,
          "ep_kv_size should be greater than the hashtable cache size due to the checkpoint overhead");
    evict_key(h, h1, "key", 0, "Ejected.");

    check(get_int_stat(h, h1, "ep_total_cache_size") <= cache_size,
          "Evict a value shouldn't increase the total cache size");
    check(get_int_stat(h, h1, "mem_used") < mem_used,
          "Expected mem_used to decrease when an item is evicted");

    check_key_value(h, h1, "key", value, strlen(value), 0); // Load an item from disk again.

    check(get_int_stat(h, h1, "mem_used") >= mem_used,
          "Expected mem_used to remain the same after an item is loaded from disk");
    check(get_int_stat(h, h1, "ep_value_size") == value_size,
          "Expected ep_value_size to remain the same after item is loaded from disk");

    return SUCCESS;
}

static enum test_result test_io_stats(ENGINE_HANDLE *h, ENGINE_HANDLE_V1 *h1) {
    int exp_read_bytes = 4, exp_write_bytes;
    std::string backend = get_str_stat(h, h1, "ep_backend");
    if (backend == "forestdb") {
        exp_write_bytes = 35; /* TBD: Do not hard code the value */
    } else if (backend == "couchdb") {
        exp_write_bytes = 22; /* TBD: Do not hard code the value */
    } else {
        return SKIPPED;
    }

    h1->reset_stats(h, NULL);

    checkeq(0, get_int_stat(h, h1, "rw_0:io_num_read", "kvstore"),
            "Expected reset stats to set io_num_read to zero");
    checkeq(0, get_int_stat(h, h1, "rw_0:io_num_write", "kvstore"),
            "Expected reset stats to set io_num_write to zero");
    checkeq(0, get_int_stat(h, h1, "rw_0:io_read_bytes", "kvstore"),
            "Expected reset stats to set io_read_bytes to zero");
    checkeq(0, get_int_stat(h, h1, "rw_0:io_write_bytes", "kvstore"),
            "Expected reset stats to set io_write_bytes to zero");

    wait_for_persisted_value(h, h1, "a", "b\r\n");
    checkeq(0, get_int_stat(h, h1, "rw_0:io_num_read", "kvstore"),
            "Expected storing one value to not change the read counter");
    checkeq(0, get_int_stat(h, h1, "rw_0:io_read_bytes", "kvstore"),
            "Expected storing one value to not change the read bytes");
    checkeq(1, get_int_stat(h, h1, "rw_0:io_num_write", "kvstore"),
            "Expected storing the key to update the write counter");
    checkeq(exp_write_bytes,
            get_int_stat(h, h1, "rw_0:io_write_bytes", "kvstore"),
            "Expected storing the key to update the write bytes");

    evict_key(h, h1, "a", 0, "Ejected.");

    check_key_value(h, h1, "a", "b\r\n", 3, 0);

    std::stringstream numReadStatStr;
    std::stringstream readBytesStatStr;

    if (backend == "couchdb") {
        numReadStatStr << "ro_" << 0 << ":io_num_read";
        readBytesStatStr << "ro_" << 0 << ":io_read_bytes";
    } else if (backend == "forestdb") {
        numReadStatStr << "rw_" << 0 << ":io_num_read";
        readBytesStatStr << "rw_" << 0 << ":io_read_bytes";
    } else {
        cb_assert(false);
    }

    checkeq(1, get_int_stat(h, h1, numReadStatStr.str().c_str(), "kvstore"),
            "Expected reading the value back in to update the read counter");
    checkeq(exp_read_bytes,
            get_int_stat(h, h1, readBytesStatStr.str().c_str(), "kvstore"),
            "Expected reading the value back in to update the read bytes");
    checkeq(1, get_int_stat(h, h1, "rw_0:io_num_write", "kvstore"),
            "Expected reading the value back in to not update the write counter");
    checkeq(exp_write_bytes,
            get_int_stat(h, h1, "rw_0:io_write_bytes", "kvstore"),
            "Expected reading the value back in to not update the write bytes");

    return SUCCESS;
}

static enum test_result test_vb_file_stats(ENGINE_HANDLE *h,
                                        ENGINE_HANDLE_V1 *h1) {
    wait_for_flusher_to_settle(h, h1);
    wait_for_stat_change(h, h1, "ep_db_data_size", 0);

    int old_data_size = get_int_stat(h, h1, "ep_db_data_size");
    int old_file_size = get_int_stat(h, h1, "ep_db_file_size");
    check(old_file_size != 0, "Expected a non-zero value for ep_db_file_size");

    // Write a value and test ...
    wait_for_persisted_value(h, h1, "a", "b\r\n");
    check(get_int_stat(h, h1, "ep_db_data_size") > old_data_size,
          "Expected the DB data size to increase");
    check(get_int_stat(h, h1, "ep_db_file_size") > old_file_size,
          "Expected the DB file size to increase");

    check(get_int_stat(h, h1, "vb_0:db_data_size", "vbucket-details 0") > 0,
          "Expected the vbucket DB data size to non-zero");
    check(get_int_stat(h, h1, "vb_0:db_file_size", "vbucket-details 0") > 0,
          "Expected the vbucket DB file size to non-zero");
    return SUCCESS;
}

static enum test_result test_vb_file_stats_after_warmup(ENGINE_HANDLE *h,
                                                        ENGINE_HANDLE_V1 *h1) {

    item *it = NULL;
    for (int i = 0; i < 100; ++i) {
        std::stringstream key;
        key << "key-" << i;
        checkeq(ENGINE_SUCCESS,
                store(h, h1, NULL, OPERATION_SET, key.str().c_str(), "somevalue", &it),
                "Error setting.");
        h1->release(h, NULL, it);
    }
    wait_for_flusher_to_settle(h, h1);

    int fileSize = get_int_stat(h, h1, "vb_0:db_file_size", "vbucket-details 0");
    int spaceUsed = get_int_stat(h, h1, "vb_0:db_data_size", "vbucket-details 0");

    // Restart the engine.
    testHarness.reload_engine(&h, &h1,
                              testHarness.engine_path,
                              testHarness.get_current_testcase()->cfg,
                              true, false);
    wait_for_warmup_complete(h, h1);

    int newFileSize = get_int_stat(h, h1, "vb_0:db_file_size", "vbucket-details 0");
    int newSpaceUsed = get_int_stat(h, h1, "vb_0:db_data_size", "vbucket-details 0");

    check((float)newFileSize >= 0.9 * fileSize, "Unexpected fileSize for vbucket");
    check((float)newSpaceUsed >= 0.9 * spaceUsed, "Unexpected spaceUsed for vbucket");

    return SUCCESS;
}

static enum test_result test_bg_stats(ENGINE_HANDLE *h, ENGINE_HANDLE_V1 *h1) {
    h1->reset_stats(h, NULL);
    wait_for_persisted_value(h, h1, "a", "b\r\n");
    evict_key(h, h1, "a", 0, "Ejected.");
    testHarness.time_travel(43);
    check_key_value(h, h1, "a", "b\r\n", 3, 0);

    auto stats = get_all_stats(h, h1);
    checkeq(1, std::stoi(stats.at("ep_bg_num_samples")),
               "Expected one sample");

    const char* bg_keys[] = { "ep_bg_min_wait",
                              "ep_bg_max_wait",
                              "ep_bg_wait_avg",
                              "ep_bg_min_load",
                              "ep_bg_max_load",
                              "ep_bg_load_avg"};
    for (const auto* key : bg_keys) {
        check(stats.find(key) != stats.end(),
              (std::string("Found no ") + key).c_str());
    }

    evict_key(h, h1, "a", 0, "Ejected.");
    check_key_value(h, h1, "a", "b\r\n", 3, 0);
    check(get_int_stat(h, h1, "ep_bg_num_samples") == 2,
          "Expected one sample");

    h1->reset_stats(h, NULL);
    checkeq(0, get_int_stat(h, h1, "ep_bg_fetched"),
            "ep_bg_fetched is not reset to 0");
    return SUCCESS;
}

static enum test_result test_bg_meta_stats(ENGINE_HANDLE *h, ENGINE_HANDLE_V1 *h1) {
    item *itm = NULL;
    h1->reset_stats(h, NULL);

    wait_for_persisted_value(h, h1, "k1", "v1");
    wait_for_persisted_value(h, h1, "k2", "v2");

    evict_key(h, h1, "k1", 0, "Ejected.");
    checkeq(ENGINE_SUCCESS,
            del(h, h1, "k2", 0, 0), "Failed remove with value.");
    wait_for_stat_to_be(h, h1, "curr_items", 1);

    checkeq(0, get_int_stat(h, h1, "ep_bg_fetched"), "Expected bg_fetched to be 0");
    checkeq(0, get_int_stat(h, h1, "ep_bg_meta_fetched"), "Expected bg_meta_fetched to be 0");

    check(get_meta(h, h1, "k2"), "Get meta failed");
    checkeq(0, get_int_stat(h, h1, "ep_bg_fetched"), "Expected bg_fetched to be 0");
    checkeq(1, get_int_stat(h, h1, "ep_bg_meta_fetched"), "Expected bg_meta_fetched to be 1");

    checkeq(ENGINE_SUCCESS, get(h, h1, NULL, &itm, "k1", 0), "Missing key");
    checkeq(1, get_int_stat(h, h1, "ep_bg_fetched"), "Expected bg_fetched to be 1");
    checkeq(1, get_int_stat(h, h1, "ep_bg_meta_fetched"), "Expected bg_meta_fetched to be 1");
    h1->release(h, NULL, itm);

    // store new key with some random metadata
    const size_t keylen = strlen("k3");
    ItemMetaData itemMeta;
    itemMeta.revSeqno = 10;
    itemMeta.cas = 0xdeadbeef;
    itemMeta.exptime = 0;
    itemMeta.flags = 0xdeadbeef;

    add_with_meta(h, h1, "k3", keylen, NULL, 0, 0, &itemMeta);
    checkeq(PROTOCOL_BINARY_RESPONSE_SUCCESS, last_status.load(), "Set meta failed");

    check(get_meta(h, h1, "k2"), "Get meta failed");
    checkeq(1, get_int_stat(h, h1, "ep_bg_fetched"), "Expected bg_fetched to be 1");
    checkeq(1, get_int_stat(h, h1, "ep_bg_meta_fetched"),
            "Expected bg_meta_fetched to remain at 1");

    return SUCCESS;
}

static enum test_result test_key_stats(ENGINE_HANDLE *h, ENGINE_HANDLE_V1 *h1) {
    item *i = NULL;

    check(set_vbucket_state(h, h1, 1, vbucket_state_active), "Failed set vbucket 1 state.");

    // set (k1,v1) in vbucket 0
    checkeq(ENGINE_SUCCESS,
            store(h, h1, NULL, OPERATION_SET,"k1", "v1", &i, 0, 0),
            "Failed to store an item.");
    h1->release(h, NULL, i);
    // set (k2,v2) in vbucket 1
    checkeq(ENGINE_SUCCESS,
            store(h, h1, NULL, OPERATION_SET,"k2", "v2", &i, 0, 1),
            "Failed to store an item.");
    h1->release(h, NULL, i);

    const void *cookie = testHarness.create_cookie();

    // stat for key "k1" and vbucket "0"
    const char *statkey1 = "key k1 0";
    checkeq(ENGINE_SUCCESS,
            h1->get_stats(h, cookie, statkey1, strlen(statkey1), add_stats),
            "Failed to get stats.");
    check(vals.find("key_is_dirty") != vals.end(), "Found no key_is_dirty");
    check(vals.find("key_exptime") != vals.end(), "Found no key_exptime");
    check(vals.find("key_flags") != vals.end(), "Found no key_flags");
    check(vals.find("key_cas") != vals.end(), "Found no key_cas");
    check(vals.find("key_vb_state") != vals.end(), "Found no key_vb_state");

    // stat for key "k2" and vbucket "1"
    const char *statkey2 = "key k2 1";
    checkeq(ENGINE_SUCCESS,
            h1->get_stats(h, cookie, statkey2, strlen(statkey2), add_stats),
            "Failed to get stats.");
    check(vals.find("key_is_dirty") != vals.end(), "Found no key_is_dirty");
    check(vals.find("key_exptime") != vals.end(), "Found no key_exptime");
    check(vals.find("key_flags") != vals.end(), "Found no key_flags");
    check(vals.find("key_cas") != vals.end(), "Found no key_cas");
    check(vals.find("key_vb_state") != vals.end(), "Found no key_vb_state");

    testHarness.destroy_cookie(cookie);
    return SUCCESS;
}

static enum test_result test_vkey_stats(ENGINE_HANDLE *h, ENGINE_HANDLE_V1 *h1) {
    check(set_vbucket_state(h, h1, 1, vbucket_state_active), "Failed set vbucket 1 state.");
    check(set_vbucket_state(h, h1, 2, vbucket_state_active), "Failed set vbucket 2 state.");
    check(set_vbucket_state(h, h1, 3, vbucket_state_active), "Failed set vbucket 3 state.");
    check(set_vbucket_state(h, h1, 4, vbucket_state_active), "Failed set vbucket 4 state.");

    wait_for_persisted_value(h, h1, "k1", "v1");
    wait_for_persisted_value(h, h1, "k2", "v2", 1);
    wait_for_persisted_value(h, h1, "k3", "v3", 2);
    wait_for_persisted_value(h, h1, "k4", "v4", 3);
    wait_for_persisted_value(h, h1, "k5", "v5", 4);

    check(set_vbucket_state(h, h1, 2, vbucket_state_replica), "Failed to set VB2 state.");
    check(set_vbucket_state(h, h1, 3, vbucket_state_pending), "Failed to set VB3 state.");
    check(set_vbucket_state(h, h1, 4, vbucket_state_dead), "Failed to set VB4 state.");

    const void *cookie = testHarness.create_cookie();

    // stat for key "k1" and vbucket "0"
    const char *statkey1 = "vkey k1 0";
    checkeq(ENGINE_SUCCESS,
            h1->get_stats(h, cookie, statkey1, strlen(statkey1), add_stats),
            "Failed to get stats.");
    check(vals.find("key_is_dirty") != vals.end(), "Found no key_is_dirty");
    check(vals.find("key_exptime") != vals.end(), "Found no key_exptime");
    check(vals.find("key_flags") != vals.end(), "Found no key_flags");
    check(vals.find("key_cas") != vals.end(), "Found no key_cas");
    check(vals.find("key_vb_state") != vals.end(), "Found no key_vb_state");
    check(vals.find("key_valid") != vals.end(), "Found no key_valid");

    // stat for key "k2" and vbucket "1"
    const char *statkey2 = "vkey k2 1";
    checkeq(ENGINE_SUCCESS,
            h1->get_stats(h, cookie, statkey2, strlen(statkey2), add_stats),
            "Failed to get stats.");
    check(vals.find("key_is_dirty") != vals.end(), "Found no key_is_dirty");
    check(vals.find("key_exptime") != vals.end(), "Found no key_exptime");
    check(vals.find("key_flags") != vals.end(), "Found no key_flags");
    check(vals.find("key_cas") != vals.end(), "Found no key_cas");
    check(vals.find("key_vb_state") != vals.end(), "Found no key_vb_state");
    check(vals.find("key_valid") != vals.end(), "Found no key_valid");

    // stat for key "k3" and vbucket "2"
    const char *statkey3 = "vkey k3 2";
    checkeq(ENGINE_SUCCESS,
            h1->get_stats(h, cookie, statkey3, strlen(statkey3), add_stats),
            "Failed to get stats.");
    check(vals.find("key_is_dirty") != vals.end(), "Found no key_is_dirty");
    check(vals.find("key_exptime") != vals.end(), "Found no key_exptime");
    check(vals.find("key_flags") != vals.end(), "Found no key_flags");
    check(vals.find("key_cas") != vals.end(), "Found no key_cas");
    check(vals.find("key_vb_state") != vals.end(), "Found no key_vb_state");
    check(vals.find("key_valid") != vals.end(), "Found no key_valid");

    // stat for key "k4" and vbucket "3"
    const char *statkey4 = "vkey k4 3";
    checkeq(ENGINE_SUCCESS,
            h1->get_stats(h, cookie, statkey4, strlen(statkey4), add_stats),
            "Failed to get stats.");
    check(vals.find("key_is_dirty") != vals.end(), "Found no key_is_dirty");
    check(vals.find("key_exptime") != vals.end(), "Found no key_exptime");
    check(vals.find("key_flags") != vals.end(), "Found no key_flags");
    check(vals.find("key_cas") != vals.end(), "Found no key_cas");
    check(vals.find("key_vb_state") != vals.end(), "Found no key_vb_state");
    check(vals.find("key_valid") != vals.end(), "Found no key_valid");

    // stat for key "k5" and vbucket "4"
    const char *statkey5 = "vkey k5 4";
    checkeq(ENGINE_SUCCESS,
            h1->get_stats(h, cookie, statkey5, strlen(statkey5), add_stats),
            "Failed to get stats.");
    check(vals.find("key_is_dirty") != vals.end(), "Found no key_is_dirty");
    check(vals.find("key_exptime") != vals.end(), "Found no key_exptime");
    check(vals.find("key_flags") != vals.end(), "Found no key_flags");
    check(vals.find("key_cas") != vals.end(), "Found no key_cas");
    check(vals.find("key_vb_state") != vals.end(), "Found no key_vb_state");
    check(vals.find("key_valid") != vals.end(), "Found no key_valid");

    testHarness.destroy_cookie(cookie);
    return SUCCESS;
}

static enum test_result test_warmup_conf(ENGINE_HANDLE *h, ENGINE_HANDLE_V1 *h1) {
    checkeq(100, get_int_stat(h, h1, "ep_warmup_min_items_threshold"),
            "Incorrect initial warmup min items threshold.");
    checkeq(100, get_int_stat(h, h1, "ep_warmup_min_memory_threshold"),
            "Incorrect initial warmup min memory threshold.");

    check(!set_param(h, h1, protocol_binary_engine_param_flush,
                     "warmup_min_items_threshold", "a"),
          "Set warmup_min_items_threshold should have failed");
    check(!set_param(h, h1, protocol_binary_engine_param_flush,
                     "warmup_min_items_threshold", "a"),
          "Set warmup_min_memory_threshold should have failed");

    check(set_param(h, h1, protocol_binary_engine_param_flush,
                    "warmup_min_items_threshold", "80"),
          "Set warmup_min_items_threshold should have worked");
    check(set_param(h, h1, protocol_binary_engine_param_flush,
                    "warmup_min_memory_threshold", "80"),
          "Set warmup_min_memory_threshold should have worked");

    checkeq(80, get_int_stat(h, h1, "ep_warmup_min_items_threshold"),
            "Incorrect smaller warmup min items threshold.");
    checkeq(80, get_int_stat(h, h1, "ep_warmup_min_memory_threshold"),
            "Incorrect smaller warmup min memory threshold.");

    item *it = NULL;
    for (int i = 0; i < 100; ++i) {
        std::stringstream key;
        key << "key-" << i;
        checkeq(ENGINE_SUCCESS,
                store(h, h1, NULL, OPERATION_SET, key.str().c_str(), "somevalue", &it),
                "Error setting.");
        h1->release(h, NULL, it);
    }

    // Restart the server.
    std::string config(testHarness.get_current_testcase()->cfg);
    config = config + "warmup_min_memory_threshold=0";
    testHarness.reload_engine(&h, &h1,
                              testHarness.engine_path,
                              config.c_str(),
                              true, false);
    wait_for_warmup_complete(h, h1);

    const std::string eviction_policy = get_str_stat(h, h1, "ep_item_eviction_policy");
    if (eviction_policy == "value_only") {
        checkeq(100, get_int_stat(h, h1, "ep_warmup_key_count", "warmup"),
                "Expected 100 keys loaded after warmup");
    } else { // Full eviction mode
        checkeq(0, get_int_stat(h, h1, "ep_warmup_key_count", "warmup"),
                "Expected 0 keys loaded after warmup");
    }

    checkeq(0, get_int_stat(h, h1, "ep_warmup_value_count", "warmup"),
            "Expected 0 values loaded after warmup");

    return SUCCESS;
}

static enum test_result test_bloomfilter_conf(ENGINE_HANDLE *h,
                                              ENGINE_HANDLE_V1 *h1) {

    if (get_bool_stat(h, h1, "ep_bfilter_enabled") == false) {
        check(set_param(h, h1, protocol_binary_engine_param_flush,
                        "bfilter_enabled", "true"),
              "Set bloomfilter_enabled should have worked");
    }
    check(get_bool_stat(h, h1, "ep_bfilter_enabled"),
          "Bloom filter wasn't enabled");

    check(get_float_stat(h, h1, "ep_bfilter_residency_threshold") == (float)0.1,
          "Incorrect initial bfilter_residency_threshold.");

    check(set_param(h, h1, protocol_binary_engine_param_flush,
          "bfilter_enabled", "false"),
          "Set bloomfilter_enabled should have worked.");
    check(set_param(h, h1, protocol_binary_engine_param_flush,
          "bfilter_residency_threshold", "0.15"),
          "Set bfilter_residency_threshold should have worked.");

    check(get_bool_stat(h, h1, "ep_bfilter_enabled") == false,
          "Bloom filter should have been disabled.");
    check(get_float_stat(h, h1, "ep_bfilter_residency_threshold") == (float)0.15,
          "Incorrect bfilter_residency_threshold.");

    return SUCCESS;
}

static enum test_result test_bloomfilters(ENGINE_HANDLE *h,
                                          ENGINE_HANDLE_V1 *h1) {

    if (get_bool_stat(h, h1, "ep_bfilter_enabled") == false) {
        check(set_param(h, h1, protocol_binary_engine_param_flush,
                    "bfilter_enabled", "true"),
                "Set bloomfilter_enabled should have worked");
    }
    check(get_bool_stat(h, h1, "ep_bfilter_enabled"),
            "Bloom filter wasn't enabled");

    // Key is only present if bgOperations is non-zero.
    int num_read_attempts = get_int_stat_or_default(h, h1, 0,
                                                    "ep_bg_num_samples");

    // Ensure vbucket's bloom filter is enabled
    checkeq(std::string("ENABLED"),
            get_str_stat(h, h1, "vb_0:bloom_filter", "vbucket-details 0"),
            "Vbucket 0's bloom filter wasn't enabled upon setup!");

    int i;
    item *it = NULL;

    // Insert 10 items.
    for (i = 0; i < 10; ++i) {
        std::stringstream key;
        key << "key-" << i;
        checkeq(ENGINE_SUCCESS,
                store(h, h1, NULL, OPERATION_SET, key.str().c_str(),
                      "somevalue", &it),
                "Error setting.");
        h1->release(h, NULL, it);
    }
    wait_for_flusher_to_settle(h, h1);

    // Evict all 10 items.
    for (i = 0; i < 10; ++i) {
        std::stringstream key;
        key << "key-" << i;
        evict_key(h, h1, key.str().c_str(), 0, "Ejected.");
    }
    wait_for_flusher_to_settle(h, h1);

    // Ensure 10 items are non-resident.
    cb_assert(10 == get_int_stat(h, h1, "ep_num_non_resident"));

    // Issue delete on first 5 items.
    for (i = 0; i < 5; ++i) {
        std::stringstream key;
        key << "key-" << i;
        checkeq(ENGINE_SUCCESS,
                del(h, h1, key.str().c_str(), 0, 0),
                "Failed remove with value.");
    }
    wait_for_flusher_to_settle(h, h1);

    // Ensure that there are 5 non-resident items
    cb_assert(5 == get_int_stat(h, h1, "ep_num_non_resident"));
    cb_assert(5 == get_int_stat(h, h1, "curr_items"));

    checkeq(ENGINE_SUCCESS,
            h1->get_stats(h, NULL, NULL, 0, add_stats),
            "Failed to get stats.");
    std::string eviction_policy = vals.find("ep_item_eviction_policy")->second;

    useconds_t sleepTime = 128;

    if (eviction_policy == "value_only") {  // VALUE-ONLY EVICTION MODE

        checkeq(5,
                get_int_stat(h, h1, "vb_0:bloom_filter_key_count",
                             "vbucket-details 0"),
                "Unexpected no. of keys in bloom filter");

        checkeq(num_read_attempts,
                get_int_stat_or_default(h, h1, 0, "ep_bg_num_samples"),
                "Expected bgFetch attempts to remain unchanged");

        for (i = 0; i < 5; ++i) {
            std::stringstream key;
            key << "key-" << i;
            check(get_meta(h, h1, key.str().c_str()), "Get meta failed");
        }

        // GetMeta would cause bgFetches as bloomfilter contains
        // the deleted items.
        checkeq(num_read_attempts + 5,
                get_int_stat(h, h1, "ep_bg_num_samples"),
                "Expected bgFetch attempts to increase by five");

        // Run compaction, with drop_deletes
        compact_db(h, h1, 0, 0, 15, 15, 1);
        while (get_int_stat(h, h1, "ep_pending_compactions") != 0) {
            decayingSleep(&sleepTime);
        }

        for (i = 0; i < 5; ++i) {
            std::stringstream key;
            key << "key-" << i;
            check(get_meta(h, h1, key.str().c_str()), "Get meta failed");
        }
        checkeq(num_read_attempts + 5,
                get_int_stat(h, h1, "ep_bg_num_samples"),
                "Expected bgFetch attempts to stay as before");

    } else {                                // FULL EVICTION MODE

        checkeq(10,
                get_int_stat(h, h1, "vb_0:bloom_filter_key_count",
                             "vbucket-details 0"),
                "Unexpected no. of keys in bloom filter");


        // Because of issuing deletes on non-resident items
        checkeq(num_read_attempts + 5,
                get_int_stat(h, h1, "ep_bg_num_samples"),
                "Expected bgFetch attempts to increase by five, after deletes");

        // Run compaction, with drop_deletes, to exclude deleted items
        // from bloomfilter.
        compact_db(h, h1, 0, 0, 15, 15, 1);
        while (get_int_stat(h, h1, "ep_pending_compactions") != 0) {
            decayingSleep(&sleepTime);
        }

        for (i = 0; i < 5; i++) {
            std::stringstream key;
            key << "key-" << i;
            checkeq(ENGINE_KEY_ENOENT,
                    get(h, h1, NULL, &it, key.str(), 0),
                    "Unable to get stored item");
        }
        // + 6 because last delete is not purged by the compactor
        checkeq(num_read_attempts + 6,
                get_int_stat(h, h1, "ep_bg_num_samples"),
                "Expected bgFetch attempts to stay as before");
    }

    return SUCCESS;
}

static enum test_result test_bloomfilters_with_store_apis(ENGINE_HANDLE *h,
                                                          ENGINE_HANDLE_V1 *h1) {
    if (get_bool_stat(h, h1, "ep_bfilter_enabled") == false) {
        check(set_param(h, h1, protocol_binary_engine_param_flush,
                    "bfilter_enabled", "true"),
                "Set bloomfilter_enabled should have worked");
    }
    check(get_bool_stat(h, h1, "ep_bfilter_enabled"),
            "Bloom filter wasn't enabled");

    int num_read_attempts = get_int_stat_or_default(h, h1, 0,
                                                    "ep_bg_num_samples");

    // Ensure vbucket's bloom filter is enabled
    checkeq(std::string("ENABLED"),
            get_str_stat(h, h1, "vb_0:bloom_filter", "vbucket-details 0"),
            "Vbucket 0's bloom filter wasn't enabled upon setup!");

    for (int i = 0; i < 1000; i++) {
        std::stringstream key;
        key << "key-" << i;
        check(!get_meta(h, h1, key.str().c_str()),
                "Get meta should fail.");
    }

    checkeq(num_read_attempts,
            get_int_stat_or_default(h, h1, 0, "ep_bg_num_samples"),
            "Expected no bgFetch attempts");

    checkeq(ENGINE_SUCCESS,
            h1->get_stats(h, NULL, NULL, 0, add_stats),
            "Failed to get stats.");
    std::string eviction_policy = vals.find("ep_item_eviction_policy")->second;

    if (eviction_policy == "full_eviction") {  // FULL EVICTION MODE
        // Set with Meta
        int j;
        for (j = 0; j < 10; j++) {
            uint64_t cas_for_set = last_cas;
            // init some random metadata
            ItemMetaData itm_meta;
            itm_meta.revSeqno = 10;
            itm_meta.cas = 0xdeadbeef;
            itm_meta.exptime = time(NULL) + 300;
            itm_meta.flags = 0xdeadbeef;

            std::stringstream key;
            key << "swm-" << j;
            set_with_meta(h, h1, key.str().c_str(), key.str().length(),
                          "somevalue", 9, 0, &itm_meta, cas_for_set);
        }

        checkeq(num_read_attempts,
                get_int_stat_or_default(h, h1, 0, "ep_bg_num_samples"),
                "Expected no bgFetch attempts");

        item *itm = NULL;
        // Add
        for (j = 0; j < 10; j++) {
            std::stringstream key;
            key << "add-" << j;

            checkeq(ENGINE_SUCCESS,
                    store(h, h1, NULL, OPERATION_ADD, key.str().c_str(),
                          "newvalue", &itm),
                    "Failed to add value again.");
            h1->release(h, NULL, itm);
        }

        checkeq(num_read_attempts,
                get_int_stat_or_default(h, h1, 0, "ep_bg_num_samples"),
                "Expected no bgFetch attempts");

        // Delete
        for (j = 0; j < 10; j++) {
            std::stringstream key;
            key << "del-" << j;
            checkeq(ENGINE_KEY_ENOENT,
                    del(h, h1, key.str().c_str(), 0, 0),
                    "Failed remove with value.");
        }

        checkeq(num_read_attempts,
                get_int_stat_or_default(h, h1, 0, "ep_bg_num_samples"),
                "Expected no bgFetch attempts");

    }

    return SUCCESS;
}

static enum test_result test_bloomfilter_delete_plus_set_scenario(
                                       ENGINE_HANDLE *h, ENGINE_HANDLE_V1 *h1) {
    if (get_bool_stat(h, h1, "ep_bfilter_enabled") == false) {
        check(set_param(h, h1, protocol_binary_engine_param_flush,
                    "bfilter_enabled", "true"),
                "Set bloomfilter_enabled should have worked");
    }
    check(get_bool_stat(h, h1, "ep_bfilter_enabled"),
            "Bloom filter wasn't enabled");

    // Ensure vbucket's bloom filter is enabled
    checkeq(std::string("ENABLED"),
            get_str_stat(h, h1, "vb_0:bloom_filter", "vbucket-details 0"),
            "Vbucket 0's bloom filter wasn't enabled upon setup!");

    item *itm = NULL;
    checkeq(ENGINE_SUCCESS,
            store(h, h1, NULL, OPERATION_SET,"k1", "v1", &itm),
            "Failed to fail to store an item.");
    h1->release(h, NULL, itm);

    wait_for_flusher_to_settle(h, h1);
    int num_writes = get_int_stat(h, h1, "rw_0:io_num_write", "kvstore");
    int num_persisted = get_int_stat(h, h1, "ep_total_persisted");
    cb_assert(num_writes == 1 && num_persisted == 1);

    checkeq(ENGINE_SUCCESS,
            del(h, h1, "k1", 0, 0), "Failed remove with value.");
    stop_persistence(h, h1);
    checkeq(ENGINE_SUCCESS,
            store(h, h1, NULL, OPERATION_SET,"k1", "v2", &itm, 0, 0),
            "Failed to fail to store an item.");
    h1->release(h, NULL, itm);
    int key_count = get_int_stat(h, h1, "vb_0:bloom_filter_key_count",
                                 "vbucket-details 0");

    if (key_count == 0) {
        check(get_int_stat(h, h1, "rw_0:io_num_write", "kvstore") <= 2,
                "Unexpected number of writes");
        start_persistence(h, h1);
        wait_for_flusher_to_settle(h, h1);
        checkeq(0, get_int_stat(h, h1, "vb_0:bloom_filter_key_count",
                                "vbucket-details 0"),
                "Unexpected number of keys in bloomfilter");
    } else {
        cb_assert(key_count == 1);
        checkeq(2, get_int_stat(h, h1, "rw_0:io_num_write", "kvstore"),
                "Unexpected number of writes");
        start_persistence(h, h1);
        wait_for_flusher_to_settle(h, h1);
        checkeq(1, get_int_stat(h, h1, "vb_0:bloom_filter_key_count",
                                "vbucket-details 0"),
                "Unexpected number of keys in bloomfilter");
    }

    return SUCCESS;
}

static enum test_result test_datatype(ENGINE_HANDLE *h, ENGINE_HANDLE_V1 *h1) {
    const void *cookie = testHarness.create_cookie();
    testHarness.set_datatype_support(cookie, true);

    item *itm = NULL;
    const std::string key("{\"foo\":\"bar\"}");
    const protocol_binary_datatype_t datatype = PROTOCOL_BINARY_DATATYPE_JSON;
    uint64_t cas = 0;
    std::string value("x");
    checkeq(ENGINE_SUCCESS,
            storeCasOut(h, h1, NULL, 0, key, value, datatype, itm, cas),
            "Expected set to succeed");

    checkeq(ENGINE_SUCCESS,
            get(h, h1, cookie, &itm, key, 0),
            "Unable to get stored item");

    item_info info;
    info.nvalue = 1;
    h1->get_item_info(h, cookie, itm, &info);
    h1->release(h, cookie, itm);
    checkeq(static_cast<uint8_t>(PROTOCOL_BINARY_DATATYPE_JSON),
            info.datatype, "Invalid datatype");

    const char* key1 = "foo";
    const char* val1 = "{\"foo1\":\"bar1\"}";
    ItemMetaData itm_meta;
    itm_meta.revSeqno = 10;
    itm_meta.cas = info.cas;
    itm_meta.exptime = info.exptime;
    itm_meta.flags = info.flags;
    set_with_meta(h, h1, key1, strlen(key1), val1, strlen(val1), 0, &itm_meta,
                  last_cas, 0, info.datatype, cookie);

    checkeq(ENGINE_SUCCESS,
            get(h, h1, cookie, &itm, key1, 0),
            "Unable to get stored item");

    h1->get_item_info(h, cookie, itm, &info);
    h1->release(h, cookie, itm);
    checkeq(static_cast<uint8_t>(PROTOCOL_BINARY_DATATYPE_JSON),
            info.datatype, "Invalid datatype, when setWithMeta");

    testHarness.destroy_cookie(cookie);
    return SUCCESS;
}

static enum test_result test_datatype_with_unknown_command(ENGINE_HANDLE *h,
                                                           ENGINE_HANDLE_V1 *h1) {
    const void *cookie = testHarness.create_cookie();
    testHarness.set_datatype_support(cookie, true);
    item *itm = NULL;
    const char* key = "foo";
    const char* val = "{\"foo\":\"bar\"}";
    uint8_t datatype = PROTOCOL_BINARY_DATATYPE_JSON;

    ItemMetaData itm_meta;
    itm_meta.revSeqno = 10;
    itm_meta.cas = 0x1;
    itm_meta.exptime = 0;
    itm_meta.flags = 0;

    //SET_WITH_META
    set_with_meta(h, h1, key, strlen(key), val, strlen(val), 0, &itm_meta,
                  0, 0, datatype, cookie);

    checkeq(ENGINE_SUCCESS,
            get(h, h1, cookie, &itm, key, 0),
            "Unable to get stored item");

    item_info info;
    info.nvalue = 1;
    h1->get_item_info(h, cookie, itm, &info);
    h1->release(h, NULL, itm);
    checkeq(static_cast<uint8_t>(PROTOCOL_BINARY_DATATYPE_JSON),
            info.datatype, "Invalid datatype, when setWithMeta");

    //SET_RETURN_META
    set_ret_meta(h, h1, "foo1", 4, val, strlen(val), 0, 0, 0, 0, datatype,
                 cookie);
    checkeq(PROTOCOL_BINARY_RESPONSE_SUCCESS, last_status.load(),
            "Expected set returing meta to succeed");
    checkeq(static_cast<uint8_t>(PROTOCOL_BINARY_DATATYPE_JSON),
            last_datatype.load(), "Invalid datatype, when set_return_meta");

    testHarness.destroy_cookie(cookie);
    return SUCCESS;
}

static enum test_result test_session_cas_validation(ENGINE_HANDLE *h,
                                                    ENGINE_HANDLE_V1 *h1) {
    //Testing PROTOCOL_BINARY_CMD_SET_VBUCKET..
    char ext[4];
    protocol_binary_request_header *pkt;
    vbucket_state_t state = vbucket_state_active;
    uint32_t val = static_cast<uint32_t>(state);
    val = htonl(val);
    memcpy(ext, (char*)&val, sizeof(val));

    uint64_t cas = 0x0101010101010101;
    pkt = createPacket(PROTOCOL_BINARY_CMD_SET_VBUCKET, 0, cas, ext, 4);
    checkeq(ENGINE_SUCCESS,
            h1->unknown_command(h, NULL, pkt, add_response, testHarness.doc_namespace),
            "SET_VBUCKET command failed");
    cb_free(pkt);
    cb_assert(last_status == PROTOCOL_BINARY_RESPONSE_KEY_EEXISTS);

    cas = 0x0102030405060708;
    pkt = createPacket(PROTOCOL_BINARY_CMD_SET_VBUCKET, 0, cas, ext, 4);
    checkeq(ENGINE_SUCCESS,
            h1->unknown_command(h, NULL, pkt, add_response, testHarness.doc_namespace),
            "SET_VBUCKET command failed");
    cb_free(pkt);
    cb_assert(last_status == PROTOCOL_BINARY_RESPONSE_SUCCESS);

    return SUCCESS;
}

static enum test_result test_access_scanner_settings(ENGINE_HANDLE *h,
                                                     ENGINE_HANDLE_V1 *h1) {

    checkeq(ENGINE_SUCCESS,
            h1->get_stats(h, NULL, NULL, 0, add_stats),
            "Failed to get stats.");
    std::string policy = vals.find("ep_item_eviction_policy")->second;
    std::string name = vals.find("ep_alog_path")->second;
    check(!name.empty(), "No access log path specified!");

    std::string oldparam(".log");
    std::string newparam(policy + oldparam);
    std::string config = testHarness.get_current_testcase()->cfg;
    std::string::size_type found = config.find(oldparam);
    if (found != config.npos) {
        config.replace(found, oldparam.size(), newparam);
    }

    testHarness.reload_engine(&h, &h1,
                              testHarness.engine_path,
                              config.c_str(),
                              true, false);
    wait_for_warmup_complete(h, h1);

    std::string err_msg;
    // Check access scanner is enabled and alog_task_time is at default
    checkeq(true, get_bool_stat(h, h1, "ep_access_scanner_enabled"),
            "Expected access scanner to be enabled");
    cb_assert(get_int_stat(h, h1, "ep_alog_task_time") == 2);

    // Ensure access_scanner_task_time is what its expected to be.
    // Need to wait until the AccessScanner task has been setup.
    wait_for_stat_change(h, h1, "ep_access_scanner_task_time",
                         std::string{"NOT_SCHEDULED"});

    std::string str = get_str_stat(h, h1, "ep_access_scanner_task_time");
    std::string expected_time = "02:00";
    err_msg.assign("Initial time incorrect, expect: " +
                   expected_time + ", actual: " + str.substr(11, 5));
    checkeq(0, str.substr(11, 5).compare(expected_time), err_msg.c_str());

    // Update alog_task_time and ensure the update is successful
    set_param(h, h1, protocol_binary_engine_param_flush, "alog_task_time", "5");
    expected_time = "05:00";
    str = get_str_stat(h, h1, "ep_access_scanner_task_time");
    err_msg.assign("Updated time incorrect, expect: " +
                   expected_time + ", actual: " + str.substr(11, 5));
    checkeq(0, str.substr(11, 5).compare(expected_time), err_msg.c_str());

    // Update alog_sleep_time by 10 mins and ensure the update is successful.
    const std::chrono::minutes update_by{10};
    std::string targetTaskTime1{make_time_string(std::chrono::system_clock::now() +
                                                 update_by)};

    set_param(h, h1, protocol_binary_engine_param_flush, "alog_sleep_time",
              std::to_string(update_by.count()).c_str());
    str = get_str_stat(h, h1, "ep_access_scanner_task_time");

    // Recalculate now() + 10mins as upper bound on when the task should be
    // scheduled.
    std::string targetTaskTime2{make_time_string(std::chrono::system_clock::now() +
                                                 update_by)};

    // ep_access_scanner_task_time should fall within the range of
    // targetTaskTime1 and targetTaskTime2
    err_msg.assign("Unexpected task time range, expect: " +
                   targetTaskTime1 + " <= " + str + " <= " + targetTaskTime2);
    check(targetTaskTime1 <= str, err_msg.c_str());
    check(str <= targetTaskTime2, err_msg.c_str());

    return SUCCESS;
}

static enum test_result test_access_scanner(ENGINE_HANDLE *h,
                                            ENGINE_HANDLE_V1 *h1) {

    checkeq(ENGINE_SUCCESS,
            h1->get_stats(h, NULL, NULL, 0, add_stats),
            "Failed to get stats.");
    std::string policy = vals.find("ep_item_eviction_policy")->second;
    std::string name = vals.find("ep_alog_path")->second;
    check(!name.empty(), "No access log path specified!");

    std::string oldparam(".log");
    std::string newparam(policy + oldparam);
    std::string config = testHarness.get_current_testcase()->cfg;
    std::string::size_type found = config.find(oldparam);
    if (found != config.npos) {
        config.replace(found, oldparam.size(), newparam);
    }

    /* We do not want the access scanner task to be running while we initiate it
       explicitly below. Hence set the alog_task_time to about 1 ~ 2 hours
       from now */
    const time_t now = time(nullptr);
    struct tm tm_now;
    cb_gmtime_r(&now, &tm_now);
    const auto two_hours_hence = (tm_now.tm_hour + 2) % 24;

    set_param(h, h1, protocol_binary_engine_param_flush, "alog_task_time",
              std::to_string(two_hours_hence).c_str());
    wait_for_stat_to_be(h, h1, "ep_alog_task_time", two_hours_hence);

    testHarness.reload_engine(&h, &h1,
                              testHarness.engine_path,
                              config.c_str(),
                              true, false);
    wait_for_warmup_complete(h, h1);

    checkeq(ENGINE_SUCCESS,
            h1->get_stats(h, NULL, NULL, 0, add_stats),
            "Failed to get stats.");
    name = vals.find("ep_alog_path")->second;

    /* Check access scanner is enabled */
    checkeq(true, get_bool_stat(h, h1, "ep_access_scanner_enabled"),
            "Access scanner task not enabled by default. Check test config");

    const int num_shards = get_int_stat(h, h1, "ep_workload:num_shards",
                                        "workload");
    name = name + ".0";
    std::string prev(name + ".old");

    /* Get the resident ratio down to below 95% - point at which access.log
     * generation occurs.
     */
    int num_items = 0;
    // Size chosen to create ~2000 items (i.e. 2x more than we sanity-check below)
    // with the given max_size for this test.
    const std::string value(2000, 'x');
    while (true) {
        // Gathering stats on every store is expensive, just check every 100 iterations
        if ((num_items % 100) == 0) {
            if (get_int_stat(h, h1, "vb_active_perc_mem_resident") < 94) {
                break;
            }
        }

        item *itm = NULL;
        std::string key("key" + std::to_string(num_items));
        ENGINE_ERROR_CODE ret = store(h, h1, NULL, OPERATION_SET,
                                      key.c_str(), value.c_str(), &itm);
        switch (ret) {
            case ENGINE_SUCCESS:
                num_items++;
                h1->release(h, NULL, itm);
                break;

            case ENGINE_ENOMEM:
            case ENGINE_TMPFAIL:
                // Returned when at high watermark; simply retry the op.
                h1->release(h, NULL, itm);
                break;

            default:
                fprintf(stderr, "test_access_scanner: Unexpected result from store(): %d\n",
                        ret);
                abort();
        }

    }

    // Sanity check - ensure we have enough vBucket quota (max_size)
    // such that we have 1000 items - enough to give us 0.1%
    // granuarity in any residency calculations. */
    if (num_items < 1000) {
        std::cerr << "Error: test_access_scanner: "
            "expected at least 1000 items after filling vbucket, "
            "but only have " << num_items << ". "
            "Check max_size setting for test." << std::endl;
        return FAIL;
    }

    wait_for_flusher_to_settle(h, h1);
    verify_curr_items(h, h1, num_items, "Wrong number of items");
    int num_non_resident = get_int_stat(h, h1, "vb_active_num_non_resident");
    checkge(num_non_resident, num_items * 6 / 100,
            "Expected num_non_resident to be at least 6% of total items");

    /* Run access scanner task once and expect it to generate access log */
    check(set_param(h, h1, protocol_binary_engine_param_flush,
                    "access_scanner_run", "true"),
          "Failed to trigger access scanner");

    // Wait for the number of runs to equal the number of shards.
    wait_for_stat_to_be(h, h1, "ep_num_access_scanner_runs", num_shards);

    /* This time since resident ratio is < 95% access log should be generated */
    checkeq(0, access(name.c_str(), F_OK),
            (std::string("access log file (") + name +
             ") should exist (got errno:" + std::to_string(errno)).c_str());

    /* Increase resident ratio by deleting items */
    vbucketDelete(h, h1, 0);
    check(set_vbucket_state(h, h1, 0, vbucket_state_active),
          "Failed to set VB0 state.");

    /* Run access scanner task once */
    const int access_scanner_skips =
            get_int_stat(h, h1, "ep_num_access_scanner_skips");
    check(set_param(h, h1, protocol_binary_engine_param_flush,
                    "access_scanner_run", "true"),
          "Failed to trigger access scanner");
    wait_for_stat_to_be(h, h1, "ep_num_access_scanner_skips",
                        access_scanner_skips + num_shards);

    /* Access log files should be removed because resident ratio > 95% */
    checkeq(-1, access(prev.c_str(), F_OK),
            ".old access log file should not exist");
    checkeq(-1, access(name.c_str(), F_OK), "access log file should not exist");

    return SUCCESS;
}

static enum test_result test_set_param_message(ENGINE_HANDLE *h, ENGINE_HANDLE_V1 *h1) {
    set_param(h, h1, protocol_binary_engine_param_flush, "alog_task_time", "50");

    checkeq(PROTOCOL_BINARY_RESPONSE_EINVAL, last_status.load(),
        "Expected an invalid value error for an out of bounds alog_task_time");
    check(std::string("Validation Error").compare(last_body), "Expected a "
            "validation error in the response body");
    return SUCCESS;
}

static enum test_result test_warmup_stats(ENGINE_HANDLE *h, ENGINE_HANDLE_V1 *h1) {
    item *it = NULL;
    check(set_vbucket_state(h, h1, 0, vbucket_state_active), "Failed to set VB0 state.");
    check(set_vbucket_state(h, h1, 1, vbucket_state_replica), "Failed to set VB1 state.");

    for (int i = 0; i < 5000; ++i) {
        std::stringstream key;
        key << "key-" << i;
        checkeq(ENGINE_SUCCESS,
                store(h, h1, NULL, OPERATION_SET, key.str().c_str(),
                      "somevalue", &it),
                "Error setting.");
        h1->release(h, NULL, it);
    }

    // Restart the server.
    testHarness.reload_engine(&h, &h1,
                              testHarness.engine_path,
                              testHarness.get_current_testcase()->cfg,
                              true, false);

    wait_for_warmup_complete(h, h1);

    const auto warmup_stats = get_all_stats(h, h1, "warmup");

    // Check all expected warmup stats exists.
    const char* warmup_keys[] = { "ep_warmup_thread",
                                  "ep_warmup_value_count",
                                  "ep_warmup_key_count",
                                  "ep_warmup_dups",
                                  "ep_warmup_oom",
                                  "ep_warmup_time"};
    for (const auto* key : warmup_keys) {
        check(warmup_stats.find(key) != warmup_stats.end(),
              (std::string("Found no ") + key).c_str());
    }

    std::string warmup_time = warmup_stats.at("ep_warmup_time");
    cb_assert(std::stoi(warmup_time) > 0);

    const auto prev_vb_stats = get_all_stats(h, h1, "prev-vbucket");

    check(prev_vb_stats.find("vb_0") != prev_vb_stats.end(),
          "Found no previous state for VB0");
    check(prev_vb_stats.find("vb_1") != prev_vb_stats.end(),
          "Found no previous state for VB1");

    checkeq(std::string("active"), prev_vb_stats.at("vb_0"),
            "Unexpected stats for vb 0");
    checkeq(std::string("replica"), prev_vb_stats.at("vb_1"),
            "Unexpected stats for vb 1");

    const auto vb_details_stats = get_all_stats(h, h1, "vbucket-details");
    checkeq(5000, std::stoi(vb_details_stats.at("vb_0:num_items")),
            "Unexpected item count for vb 0");
    checkeq(0, std::stoi(vb_details_stats.at("vb_1:num_items")),
            "Unexpected item count for vb 1");

    return SUCCESS;
}

static enum test_result test_warmup_with_threshold(ENGINE_HANDLE *h,
                                                   ENGINE_HANDLE_V1 *h1) {
    item *it = NULL;
    check(set_vbucket_state(h, h1, 0, vbucket_state_active), "Failed set vbucket 1 state.");
    check(set_vbucket_state(h, h1, 1, vbucket_state_active), "Failed set vbucket 2 state.");
    check(set_vbucket_state(h, h1, 2, vbucket_state_active), "Failed set vbucket 3 state.");
    check(set_vbucket_state(h, h1, 3, vbucket_state_active), "Failed set vbucket 4 state.");

    for (int i = 0; i < 10000; ++i) {
        std::stringstream key;
        key << "key+" << i;
        checkeq(ENGINE_SUCCESS,
                store(h, h1, NULL, OPERATION_SET, key.str().c_str(), "somevalue", &it,
                     0, (i % 4)),
                "Error setting.");
        h1->release(h, NULL, it);
    }

    // Restart the server.
    testHarness.reload_engine(&h, &h1,
                              testHarness.engine_path,
                              testHarness.get_current_testcase()->cfg,
                              true, false);

    wait_for_warmup_complete(h, h1);

    checkeq(1,
            get_int_stat(h, h1, "ep_warmup_min_item_threshold", "warmup"),
            "Unable to set warmup_min_item_threshold to 1%");

    const std::string policy = get_str_stat(h, h1, "ep_item_eviction_policy");

    if (policy == "full_eviction") {
        checkeq(get_int_stat(h, h1, "ep_warmup_key_count", "warmup"),
                get_int_stat(h, h1, "ep_warmup_value_count", "warmup"),
                "Warmed up key count didn't match warmed up value count");
    } else {
        checkeq(10000, get_int_stat(h, h1, "ep_warmup_key_count", "warmup"),
                "Warmup didn't warmup all keys");
    }
    check(get_int_stat(h, h1, "ep_warmup_value_count", "warmup") <= 110,
            "Warmed up value count found to be greater than 1%");

    cb_assert(get_int_stat(h, h1, "ep_warmup_time", "warmup") > 0);

    return SUCCESS;
}

#if 0
// Comment out the entire test since the hack gave warnings on win32
static enum test_result test_warmup_accesslog(ENGINE_HANDLE *h, ENGINE_HANDLE_V1 *h1) {
#ifdef __APPLE__
    /* I'm getting a weird link error from clang.. disable the test until I
    ** understand why
    */
    return SKIPPED;
#else
    item *it = NULL;

    int n_items_to_store1 = 10;
    for (int i = 0; i < n_items_to_store1; ++i) {
        std::stringstream key;
        key << "key-" << i;
        const char* keystr = key.str().c_str();
        checkeq(ENGINE_SUCCESS,
                store(h, h1, NULL, OPERATION_SET, keystr, "somevalue", &it, 0, 0),
                "Error setting.");
        h1->release(h, NULL, it);
    }

    wait_for_flusher_to_settle(h, h1);

    int n_items_to_access = 10;
    for (int i = 0; i < n_items_to_access; ++i) {
        std::stringstream key;
        key << "key-" << i;
        const char* keystr = key.str().c_str();
        checkeq(ENGINE_SUCCESS,
                get(h, h1, NULL, &it, keystr, 0),
                "Error getting.");
        h1->release(h, NULL, it);
    }

    // sleep so that scanner task can have timew to generate access log
    sleep(61);

    // store additional items
    int n_items_to_store2 = 10;
    for (int i = 0; i < n_items_to_store2; ++i) {
        std::stringstream key;
        key << "key2-" << i;
        const char* keystr = key.str().c_str();
        checkeq(ENGINE_SUCCESS,
                store(h, h1, NULL, OPERATION_SET, keystr, "somevalue", &it, 0, 0),
                "Error setting.");
        h1->release(h, NULL, it);
    }

    // Restart the server.
    testHarness.reload_engine(&h, &h1,
                              testHarness.engine_path,
                              testHarness.get_current_testcase()->cfg,
                              true, false);

    wait_for_warmup_complete(h, h1);
    // n_items_to_access items should be loaded from access log first
    // but we continue to load until we hit 75% item watermark

    int warmedup = get_int_stat(h, h1, "ep_warmup_value_count", "warmup");
    //    std::cout << "ep_warmup_value_count = " << warmedup << std::endl;
    int expected = (n_items_to_store1 + n_items_to_store2) * 0.75 + 1;

    check(warmedup == expected, "Expected 16 items to be resident");
    return SUCCESS;
#endif
}
#endif

static enum test_result test_warmup_oom(ENGINE_HANDLE *h, ENGINE_HANDLE_V1 *h1) {

    write_items(h, h1, 20000, 0, "superlongnameofkey1234567890123456789012345678902");

    wait_for_flusher_to_settle(h, h1);

    std::string config(testHarness.get_current_testcase()->cfg);
    config = config + "max_size=2097152;item_eviction_policy=value_only";

    testHarness.reload_engine(&h, &h1,
                              testHarness.engine_path,
                              config.c_str(),
                              true, false);

    wait_for_warmup_complete(h, h1);

    protocol_binary_request_header *pkt = createPacket(PROTOCOL_BINARY_CMD_ENABLE_TRAFFIC);
    checkeq(ENGINE_SUCCESS,
            h1->unknown_command(h, NULL, pkt, add_response, testHarness.doc_namespace),
            "Failed to send data traffic command to the services");
    checkeq(PROTOCOL_BINARY_RESPONSE_ENOMEM, last_status.load(),
            "Data traffic command should have failed with enomem");
    cb_free(pkt);

    return SUCCESS;
}

static enum test_result test_cbd_225(ENGINE_HANDLE *h, ENGINE_HANDLE_V1 *h1) {
    item *i = NULL;

    // get engine startup token
    time_t token1 = get_int_stat(h, h1, "ep_startup_time");
    check(token1 != 0, "Expected non-zero startup token");

    // store some random data
    checkeq(ENGINE_SUCCESS,
            store(h, h1, NULL, OPERATION_SET,"k1", "v1", &i),
            "Failed to fail to store an item.");
    h1->release(h, NULL, i);
    checkeq(ENGINE_SUCCESS,
            store(h, h1, NULL, OPERATION_SET,"k2", "v2", &i),
            "Failed to fail to store an item.");
    h1->release(h, NULL, i);
    wait_for_flusher_to_settle(h, h1);

    // check token again, which should be the same as before
    time_t token2 = get_int_stat(h, h1, "ep_startup_time");
    check(token2 == token1, "Expected the same startup token");

    // reload the engine
    testHarness.time_travel(10);
    testHarness.reload_engine(&h, &h1,
                              testHarness.engine_path,
                              testHarness.get_current_testcase()->cfg,
                              true, false);
    wait_for_warmup_complete(h, h1);

    // check token, this time we should get a different one
    time_t token3 = get_int_stat(h, h1, "ep_startup_time");
    check(token3 != token1, "Expected a different startup token");

    return SUCCESS;
}

static enum test_result test_workload_stats(ENGINE_HANDLE *h, ENGINE_HANDLE_V1 *h1) {
    const void* cookie = testHarness.create_cookie();
    checkeq(ENGINE_SUCCESS,
            h1->get_stats(h, cookie, "workload",
                          strlen("workload"), add_stats),
            "Falied to get workload stats");
    testHarness.destroy_cookie(cookie);
    int num_read_threads = get_int_stat(h, h1, "ep_workload:num_readers",
                                               "workload");
    int num_write_threads = get_int_stat(h, h1, "ep_workload:num_writers",
                                                "workload");
    int num_auxio_threads = get_int_stat(h, h1, "ep_workload:num_auxio",
                                                "workload");
    int num_nonio_threads = get_int_stat(h, h1, "ep_workload:num_nonio",
                                                "workload");
    int max_read_threads = get_int_stat(h, h1, "ep_workload:max_readers",
                                               "workload");
    int max_write_threads = get_int_stat(h, h1, "ep_workload:max_writers",
                                                "workload");
    int max_auxio_threads = get_int_stat(h, h1, "ep_workload:max_auxio",
                                                "workload");
    int max_nonio_threads = get_int_stat(h, h1, "ep_workload:max_nonio",
                                                "workload");
    int num_shards = get_int_stat(h, h1, "ep_workload:num_shards", "workload");
    checkeq(4, num_read_threads, "Incorrect number of readers");
    // MB-12279: limiting max writers to 4 for DGM bgfetch performance
    checkeq(4, num_write_threads, "Incorrect number of writers");
    checkeq(1, num_auxio_threads, "Incorrect number of auxio threads");
    check(num_nonio_threads > 1 && num_nonio_threads <= 8,
          "Incorrect number of nonio threads");
    checkeq(4, max_read_threads, "Incorrect limit of readers");
    // MB-12279: limiting max writers to 4 for DGM bgfetch performance
    checkeq(4, max_write_threads, "Incorrect limit of writers");
    checkeq(1, max_auxio_threads, "Incorrect limit of auxio threads");
    check(max_nonio_threads > 1 && max_nonio_threads <=8,
          "Incorrect limit of nonio threads");
    checkeq(5, num_shards, "Incorrect number of shards");
    return SUCCESS;
}

static enum test_result test_max_workload_stats(ENGINE_HANDLE *h, ENGINE_HANDLE_V1 *h1) {
    const void* cookie = testHarness.create_cookie();
    checkeq(ENGINE_SUCCESS,
            h1->get_stats(h, cookie, "workload",
                          strlen("workload"), add_stats),
            "Failed to get workload stats");
    testHarness.destroy_cookie(cookie);
    int num_read_threads = get_int_stat(h, h1, "ep_workload:num_readers",
                                               "workload");
    int num_write_threads = get_int_stat(h, h1, "ep_workload:num_writers",
                                                "workload");
    int num_auxio_threads = get_int_stat(h, h1, "ep_workload:num_auxio",
                                                "workload");
    int num_nonio_threads = get_int_stat(h, h1, "ep_workload:num_nonio",
                                                "workload");
    int max_read_threads = get_int_stat(h, h1, "ep_workload:max_readers",
                                               "workload");
    int max_write_threads = get_int_stat(h, h1, "ep_workload:max_writers",
                                                "workload");
    int max_auxio_threads = get_int_stat(h, h1, "ep_workload:max_auxio",
                                                "workload");
    int max_nonio_threads = get_int_stat(h, h1, "ep_workload:max_nonio",
                                                "workload");
    int num_shards = get_int_stat(h, h1, "ep_workload:num_shards", "workload");
    // if max limit on other groups missing use remaining for readers & writers
    checkeq(5, num_read_threads, "Incorrect number of readers");
    // MB-12279: limiting max writers to 4 for DGM bgfetch performance
    checkeq(4, num_write_threads, "Incorrect number of writers");

    checkeq(1, num_auxio_threads, "Incorrect number of auxio threads");// config
    checkeq(4, num_nonio_threads, "Incorrect number of nonio threads");// config
    checkeq(5, max_read_threads, "Incorrect limit of readers");// derived
    // MB-12279: limiting max writers to 4 for DGM bgfetch performance
    checkeq(4, max_write_threads, "Incorrect limit of writers");// max-capped
    checkeq(1, max_auxio_threads, "Incorrect limit of auxio threads");// config
    checkeq(4, max_nonio_threads, "Incorrect limit of nonio threads");// config
    checkeq(5, num_shards, "Incorrect number of shards");
    return SUCCESS;
}

static enum test_result test_worker_stats(ENGINE_HANDLE *h, ENGINE_HANDLE_V1 *h1) {
    checkeq(ENGINE_SUCCESS,
            h1->get_stats(h, NULL, "dispatcher",
                          strlen("dispatcher"), add_stats),
            "Failed to get worker stats");

    std::set<std::string> tasklist;
    tasklist.insert("Running a flusher loop");
    tasklist.insert("Snapshotting vbucket states for the shard");
    tasklist.insert("Deleting VBucket");
    tasklist.insert("Updating stat snapshot on disk");
    tasklist.insert("Batching background fetch");
    tasklist.insert("Fetching item from disk for vkey stat");
    tasklist.insert("Fetching item from disk");
    tasklist.insert("Loading TAP backfill from disk");
    tasklist.insert("Tap connection notifier");
    tasklist.insert("Generating access log");
    tasklist.insert("Fetching item from disk for tap");
    tasklist.insert("Snapshotting vbucket states");
    tasklist.insert("Persisting a vbucket state for vbucket");
    tasklist.insert("Reaping tap or dcp connection");
    tasklist.insert("Warmup - initialize");
    tasklist.insert("Warmup - creating vbuckets");
    tasklist.insert("Warmup - estimate item count");
    tasklist.insert("Warmup - key dump");
    tasklist.insert("Warmup - check for access log");
    tasklist.insert("Warmup - loading access log");
    tasklist.insert("Warmup - loading KV Pairs");
    tasklist.insert("Warmup - loading data");
    tasklist.insert("Warmup - completion");
    tasklist.insert("Not currently running any task");

    std::set<std::string> statelist;
    statelist.insert("creating");
    statelist.insert("running");
    statelist.insert("waiting");
    statelist.insert("sleeping");
    statelist.insert("shutdown");
    statelist.insert("dead");

    std::string worker_0_task = vals["reader_worker_0:task"];
    unsigned pos = worker_0_task.find(":");
    worker_0_task = worker_0_task.substr(0, pos ? pos : worker_0_task.size());
    std::string worker_0_state = vals["reader_worker_0:state"];
    check(tasklist.find(worker_0_task)!=tasklist.end(),
          "worker_0's Current task incorrect");
    check(statelist.find(worker_0_state)!=statelist.end(),
          "worker_0's state incorrect");
    std::string worker_1_task = vals["reader_worker_1:task"];
    pos = worker_1_task.find(":");
    worker_1_task = worker_1_task.substr(0, pos ? pos : worker_1_task.size());
    std::string worker_1_state = vals["reader_worker_1:state"];
    check(tasklist.find(worker_1_task)!=tasklist.end(),
          "worker_1's Current task incorrect");
    check(statelist.find(worker_1_state)!=statelist.end(),
          "worker_1's state incorrect");

    checkeq(11, get_int_stat(h, h1, "ep_num_workers"), // cannot spawn less
            "Incorrect number of threads spawned");
    return SUCCESS;
}

static enum test_result test_cluster_config(ENGINE_HANDLE *h, ENGINE_HANDLE_V1 *h1) {
    check(set_vbucket_state(h, h1, 1, vbucket_state_active), "Failed set vbucket 1 state.");
    check(verify_vbucket_state(h, h1, 1, vbucket_state_active),
                    "VBucket state not active");
    uint64_t var = 1234;
    protocol_binary_request_header *pkt1 =
        createPacket(PROTOCOL_BINARY_CMD_SET_CLUSTER_CONFIG, 1, 0, NULL, 0, NULL, 0, (char*)&var, 8);
    checkeq(ENGINE_SUCCESS,
            h1->unknown_command(h, NULL, pkt1, add_response, testHarness.doc_namespace),
            "Failed to set cluster configuration");
    cb_free(pkt1);

    protocol_binary_request_header *pkt2 =
        createPacket(PROTOCOL_BINARY_CMD_GET_CLUSTER_CONFIG, 1, 0, NULL, 0, NULL, 0, NULL, 0);
    checkeq(ENGINE_SUCCESS, h1->unknown_command(h, NULL, pkt2, add_response, testHarness.doc_namespace),
            "Failed to get cluster configuration");
    cb_free(pkt2);
    if (last_body.compare(0, sizeof(var), reinterpret_cast<char*>(&var),
                          sizeof(var)) != 0) {
        return FAIL;
    } else {
        return SUCCESS;
    }
}

static enum test_result test_not_my_vbucket_with_cluster_config(ENGINE_HANDLE *h,
                                                                ENGINE_HANDLE_V1 *h1) {
    uint64_t var = 4321;
    protocol_binary_request_header *pkt1 =
        createPacket(PROTOCOL_BINARY_CMD_SET_CLUSTER_CONFIG, 1, 0, NULL, 0, NULL, 0, (char*)&var, 8);
    checkeq(ENGINE_SUCCESS, h1->unknown_command(h, NULL, pkt1, add_response, testHarness.doc_namespace),
            "Failed to set cluster configuration");
    cb_free(pkt1);

    protocol_binary_request_header *pkt2 =
        createPacket(PROTOCOL_BINARY_CMD_GET_VBUCKET, 1, 0, NULL, 0, NULL, 0, NULL, 0);
    ENGINE_ERROR_CODE ret = h1->unknown_command(h, NULL, pkt2,
                                                add_response,
                                                testHarness.doc_namespace);
    checkeq(ENGINE_SUCCESS, ret, "Should've received not_my_vbucket/cluster config");
    cb_free(pkt2);
    if (last_body.compare(0, sizeof(var), reinterpret_cast<char*>(&var),
                          sizeof(var)) != 0) {
        return FAIL;
    } else {
        return SUCCESS;
    }
    check(verify_key(h, h1, "key", 2) == ENGINE_NOT_MY_VBUCKET, "Expected miss");
    checkeq(ENGINE_SUCCESS,
            h1->get_engine_vb_map(h, NULL, vb_map_response),
            "Failed to recover cluster configuration");
    if (last_body.compare(0, sizeof(var), reinterpret_cast<char*>(&var),
                          sizeof(var)) != 0) {
        return FAIL;
    } else {
        return SUCCESS;
    }
}

static enum test_result test_all_keys_api(ENGINE_HANDLE *h, ENGINE_HANDLE_V1 *h1) {
    std::vector<std::string> keys;
    const int start_key_idx = 10, del_key_idx = 12, num_keys = 5,
              total_keys = 100;

    for (uint32_t i = 0; i < total_keys; ++i) {
        std::string key("key_" + std::to_string(i));
        keys.push_back(key);
    }
    std::vector<std::string>::iterator it;
    for (it = keys.begin(); it != keys.end(); ++it) {
        item *itm;
        checkeq(ENGINE_SUCCESS, store(h, h1, NULL, OPERATION_SET, it->c_str(),
                                      it->c_str(), &itm, 0, 0),
                "Failed to store a value");
        h1->release(h, NULL, itm);
    }
    std::string del_key("key_" + std::to_string(del_key_idx));
    checkeq(ENGINE_SUCCESS, del(h, h1, del_key.c_str(), 0, 0),
            "Failed to delete key");
    wait_for_flusher_to_settle(h, h1);
    checkeq(total_keys - 1, get_int_stat(h, h1, "curr_items"),
            "Item count mismatch");

    std::string start_key("key_" + std::to_string(start_key_idx));
    const uint16_t keylen = start_key.length();
    uint32_t count = htonl(num_keys);

    protocol_binary_request_header *pkt1 =
        createPacket(PROTOCOL_BINARY_CMD_GET_KEYS, 0, 0,
                     reinterpret_cast<char*>(&count),
                     sizeof(count), start_key.c_str(), keylen, NULL, 0, 0x00);

    checkeq(ENGINE_SUCCESS, h1->unknown_command(h, NULL, pkt1, add_response, testHarness.doc_namespace),
            "Failed to get all_keys, sort: ascending");
    cb_free(pkt1);

    /* Check the keys. */
    size_t offset = 0;
    /* Since we have one deleted key, we must go till num_keys + 1 */
    for (size_t i = 0; i < num_keys + 1; ++i) {
        if (del_key_idx == start_key_idx + i) {
            continue;
        }
        uint16_t len;
        memcpy(&len, last_body.data() + offset, sizeof(uint16_t));
        len = ntohs(len);
        checkeq(keylen, len, "Key length mismatch in all_docs response");
        std::string key("key_" + std::to_string(start_key_idx + i));
        offset += sizeof(uint16_t);
        checkeq(0, last_body.compare(offset, keylen, key.c_str()),
                "Key mismatch in all_keys response");
        offset += keylen;
    }

    return SUCCESS;
}

static enum test_result test_all_keys_api_during_bucket_creation(
                                ENGINE_HANDLE *h, ENGINE_HANDLE_V1 *h1) {

    uint32_t count = htonl(5);
    const char key[] = "key_10";

    protocol_binary_request_header *pkt1 =
        createPacket(PROTOCOL_BINARY_CMD_GET_KEYS, 1, 0,
                     reinterpret_cast<char*>(&count),
                     sizeof(count), key, strlen(key), NULL, 0, 0x00);

    stop_persistence(h, h1);
    check(set_vbucket_state(h, h1, 1, vbucket_state_active),
          "Failed set vbucket 1 state.");

    ENGINE_ERROR_CODE err = h1->unknown_command(h, NULL, pkt1,
                                                add_response,
                                                testHarness.doc_namespace);
    cb_free(pkt1);
    start_persistence(h, h1);

    checkeq(ENGINE_SUCCESS, err,
            "Unexpected return code from all_keys_api");
    checkeq(PROTOCOL_BINARY_RESPONSE_SUCCESS, last_status.load(),
            "Unexpected response status");

    return SUCCESS;
}

static enum test_result test_curr_items_add_set(ENGINE_HANDLE *h, ENGINE_HANDLE_V1 *h1) {
    item *i = NULL;

    // Verify initial case.
    verify_curr_items(h, h1, 0, "init");

    const auto initial_enqueued = get_int_stat(h, h1, "ep_total_enqueued");

    // Verify set and add case
    checkeq(ENGINE_SUCCESS,
            store(h, h1, NULL, OPERATION_ADD,"k1", "v1", &i),
            "Failed to fail to store an item.");
    h1->release(h, NULL, i);
    checkeq(ENGINE_SUCCESS,
            store(h, h1, NULL, OPERATION_SET,"k2", "v2", &i),
            "Failed to fail to store an item.");
    h1->release(h, NULL, i);
    checkeq(ENGINE_SUCCESS,
            store(h, h1, NULL, OPERATION_SET,"k3", "v3", &i),
            "Failed to fail to store an item.");
    h1->release(h, NULL, i);
    if (is_full_eviction(h, h1)) {
        // MB-21957: FE mode - curr_items is only valid once we flush documents
        wait_for_flusher_to_settle(h, h1);
    }
    verify_curr_items(h, h1, 3, "three items stored");
    checkeq(initial_enqueued + 3, get_int_stat(h, h1, "ep_total_enqueued"),
            "Expected total_enqueued to increase by 3 after 3 new items");

    return SUCCESS;
}

static enum test_result test_curr_items_delete(ENGINE_HANDLE *h, ENGINE_HANDLE_V1 *h1) {

    // Verify initial case.
    verify_curr_items(h, h1, 0, "init");

    // Store some items
    write_items(h, h1, 3);
    wait_for_flusher_to_settle(h, h1);

    // Verify delete case.
    checkeq(ENGINE_SUCCESS, del(h, h1, "key1", 0, 0),
            "Failed remove with value.");

    wait_for_stat_change(h, h1, "curr_items", 3);
    verify_curr_items(h, h1, 2, "one item deleted - persisted");

    return SUCCESS;
}

static enum test_result test_curr_items_flush(ENGINE_HANDLE *h, ENGINE_HANDLE_V1 *h1) {

    // Verify initial case.
    verify_curr_items(h, h1, 0, "init");

    // Store some items
    write_items(h, h1, 3);
    wait_for_flusher_to_settle(h, h1);

    // Verify flush case.
    set_degraded_mode(h, h1, nullptr, true);
    checkeq(ENGINE_SUCCESS, h1->flush(h, nullptr),
            "Failed to flush");
    set_degraded_mode(h, h1, nullptr, false);
    verify_curr_items(h, h1, 0, "flush");

    return SUCCESS;
}


static enum test_result test_curr_items_dead(ENGINE_HANDLE *h, ENGINE_HANDLE_V1 *h1) {

    // Verify initial case.
    verify_curr_items(h, h1, 0, "init");

    // Store some items
    write_items(h, h1, 3);
    wait_for_flusher_to_settle(h, h1);

    // Verify dead vbucket case.
    check(set_vbucket_state(h, h1, 0, vbucket_state_dead),
          "Failed set vbucket 0 state to dead");

    verify_curr_items(h, h1, 0, "dead vbucket");
    checkeq(0, get_int_stat(h, h1, "curr_items_tot"),
            "Expected curr_items_tot to be 0 with a dead vbucket");

    // Then resurrect.
    check(set_vbucket_state(h, h1, 0, vbucket_state_active),
          "Failed set vbucket 0 state to active");

    verify_curr_items(h, h1, 3, "resurrected vbucket");

    // Now completely delete it.
    check(set_vbucket_state(h, h1, 0, vbucket_state_dead),
          "Failed set vbucket 0 state to dead (2)");
    vbucketDelete(h, h1, 0);
    checkeq(PROTOCOL_BINARY_RESPONSE_SUCCESS, last_status.load(),
            "Expected success deleting vbucket.");
    verify_curr_items(h, h1, 0, "del vbucket");
    checkeq(0, get_int_stat(h, h1, "curr_items_tot"),
            "Expected curr_items_tot to be 0 after deleting a vbucket");

    return SUCCESS;
}

static enum test_result test_value_eviction(ENGINE_HANDLE *h, ENGINE_HANDLE_V1 *h1) {
    check(set_vbucket_state(h, h1, 1, vbucket_state_active), "Failed to set vbucket state.");

    item *i = NULL;
    h1->reset_stats(h, NULL);
    checkeq(0, get_int_stat(h, h1, "ep_num_value_ejects"),
            "Expected reset stats to set ep_num_value_ejects to zero");
    checkeq(0, get_int_stat(h, h1, "ep_num_non_resident"),
            "Expected all items to be resident");
    checkeq(0, get_int_stat(h, h1, "vb_active_num_non_resident"),
            "Expected all active vbucket items to be resident");


    stop_persistence(h, h1);
    checkeq(ENGINE_SUCCESS,
            store(h, h1, NULL, OPERATION_SET,"k1", "v1", &i, 0, 0),
            "Failed to fail to store an item.");
    h1->release(h, NULL, i);
    evict_key(h, h1, "k1", 0, "Can't eject: Dirty object.", true);
    start_persistence(h, h1);
    wait_for_flusher_to_settle(h, h1);
    stop_persistence(h, h1);
    checkeq(ENGINE_SUCCESS,
            store(h, h1, NULL, OPERATION_SET,"k2", "v2", &i, 0, 1),
            "Failed to fail to store an item.");
    h1->release(h, NULL, i);
    evict_key(h, h1, "k2", 1, "Can't eject: Dirty object.", true);
    start_persistence(h, h1);
    wait_for_flusher_to_settle(h, h1);

    evict_key(h, h1, "k1", 0, "Ejected.");
    evict_key(h, h1, "k2", 1, "Ejected.");

    checkeq(2, get_int_stat(h, h1, "vb_active_num_non_resident"),
            "Expected two non-resident items for active vbuckets");

    evict_key(h, h1, "k1", 0, "Already ejected.");
    evict_key(h, h1, "k2", 1, "Already ejected.");

    protocol_binary_request_header *pkt = createPacket(PROTOCOL_BINARY_CMD_EVICT_KEY, 0, 0,
                                                       NULL, 0, "missing-key", 11);
    pkt->request.vbucket = htons(0);

    checkeq(ENGINE_SUCCESS,
            h1->unknown_command(h, NULL, pkt, add_response, testHarness.doc_namespace),
            "Failed to evict key.");

    checkeq(ENGINE_SUCCESS, h1->get_stats(h, NULL, NULL, 0, add_stats),
            "Failed to get stats.");
    std::string eviction_policy = vals.find("ep_item_eviction_policy")->second;
    if (eviction_policy == "value_only") {
        checkeq(PROTOCOL_BINARY_RESPONSE_KEY_ENOENT, last_status.load(),
                "expected the key to be missing...");
    } else {
        // Note that we simply return SUCCESS when EVICT_KEY is issued to
        // a non-resident or non-existent key with full eviction to avoid a disk lookup.
        checkeq(PROTOCOL_BINARY_RESPONSE_SUCCESS, last_status.load(),
            "expected the success for evicting a non-existent key with full eviction");
    }
    cb_free(pkt);

    h1->reset_stats(h, NULL);
    checkeq(0, get_int_stat(h, h1, "ep_num_value_ejects"),
            "Expected reset stats to set ep_num_value_ejects to zero");

    check_key_value(h, h1, "k1", "v1", 2);
    checkeq(1, get_int_stat(h, h1, "vb_active_num_non_resident"),
            "Expected only one active vbucket item to be non-resident");

    check(set_vbucket_state(h, h1, 0, vbucket_state_replica), "Failed to set vbucket state.");
    check(set_vbucket_state(h, h1, 1, vbucket_state_replica), "Failed to set vbucket state.");
    checkeq(0, get_int_stat(h, h1, "vb_active_num_non_resident"),
            "Expected no non-resident items");

    return SUCCESS;
}

static enum test_result test_duplicate_items_disk(ENGINE_HANDLE *h, ENGINE_HANDLE_V1 *h1) {
    check(set_vbucket_state(h, h1, 1, vbucket_state_active), "Failed to set vbucket state.");

    std::vector<std::string> keys;
    for (int j = 0; j < 100; ++j) {
        std::stringstream ss;
        ss << "key" << j;
        std::string key(ss.str());
        keys.push_back(key);
    }
    std::vector<std::string>::iterator it;
    for (it = keys.begin(); it != keys.end(); ++it) {
        item *i;
        checkeq(ENGINE_SUCCESS,
                store(h, h1, NULL, OPERATION_SET, it->c_str(), "value", &i, 0, 1),
                "Failed to store a value");
        h1->release(h, NULL, i);
    }
    wait_for_flusher_to_settle(h, h1);

    check(set_vbucket_state(h, h1, 1, vbucket_state_dead), "Failed set set vbucket 1 state.");
    int vb_del_num = get_int_stat(h, h1, "ep_vbucket_del");
    vbucketDelete(h, h1, 1);
    checkeq(PROTOCOL_BINARY_RESPONSE_SUCCESS, last_status.load(),
            "Failure deleting dead bucket.");
    check(verify_vbucket_missing(h, h1, 1),
          "vbucket 1 was not missing after deleting it.");

    check(set_vbucket_state(h, h1, 1, vbucket_state_active), "Failed to set vbucket state.");

    for (it = keys.begin(); it != keys.end(); ++it) {
        item *i;
        checkeq(ENGINE_SUCCESS,
                store(h, h1, NULL, OPERATION_SET, it->c_str(), it->c_str(), &i, 0, 1),
                "Failed to store a value");
        h1->release(h, NULL, i);
    }
    wait_for_flusher_to_settle(h, h1);
    wait_for_stat_change(h, h1, "ep_vbucket_del", vb_del_num);

    testHarness.reload_engine(&h, &h1,
                              testHarness.engine_path,
                              testHarness.get_current_testcase()->cfg,
                              true, false);
    wait_for_warmup_complete(h, h1);
    check(set_vbucket_state(h, h1, 1, vbucket_state_active), "Failed to set vbucket state.");
    // Make sure that a key/value item is persisted correctly
    for (it = keys.begin(); it != keys.end(); ++it) {
        evict_key(h, h1, it->c_str(), 1, "Ejected.");
    }
    for (it = keys.begin(); it != keys.end(); ++it) {
        check_key_value(h, h1, it->c_str(), it->data(), it->size(), 1);
    }
    checkeq(0, get_int_stat(h, h1, "ep_warmup_dups"),
            "Expected no duplicate items from disk");

    return SUCCESS;
}

static enum test_result test_disk_gt_ram_golden(ENGINE_HANDLE *h,
                                                ENGINE_HANDLE_V1 *h1) {
    // Check/grab initial state.
    const auto initial_enqueued = get_int_stat(h, h1, "ep_total_enqueued");
    int itemsRemoved = get_int_stat(h, h1, "ep_items_rm_from_checkpoints");

    // Store some data and check post-set state.
    wait_for_persisted_value(h, h1, "k1", "some value");
    testHarness.time_travel(65);
    wait_for_stat_change(h, h1, "ep_items_rm_from_checkpoints", itemsRemoved);

    checkeq(0, get_int_stat(h, h1, "ep_bg_fetched"),
            "Should start with zero bg fetches");
    checkeq((initial_enqueued + 1),
            get_int_stat(h, h1, "ep_total_enqueued"),
            "Should have additional item enqueued after store");
    int kv_size = get_int_stat(h, h1, "ep_kv_size");
    int mem_used = get_int_stat(h, h1, "mem_used");

    // Evict the data.
    evict_key(h, h1, "k1");

    int kv_size2 = get_int_stat(h, h1, "ep_kv_size");
    int mem_used2 = get_int_stat(h, h1, "mem_used");

    checkgt(kv_size, kv_size2, "kv_size should have decreased after eviction");
    checkgt(mem_used, mem_used2, "mem_used should have decreased after eviction");

    // Reload the data.
    check_key_value(h, h1, "k1", "some value", 10);

    int kv_size3 = get_int_stat(h, h1, "ep_kv_size");
    int mem_used3 = get_int_stat(h, h1, "mem_used");

    checkeq(1, get_int_stat(h, h1, "ep_bg_fetched"),
            "BG fetches should be one after reading an evicted key");
    checkeq((initial_enqueued + 1), get_int_stat(h, h1, "ep_total_enqueued"),
            "Item should not be marked dirty after reading an evicted key");

    checkeq(kv_size, kv_size3,
            "kv_size should have returned to initial value after restoring evicted item");
    checkle(mem_used, mem_used3,
            "mem_used should have returned to initial value (or less) after restoring evicted item");

    itemsRemoved = get_int_stat(h, h1, "ep_items_rm_from_checkpoints");
    // Delete the value and make sure things return correctly.
    int numStored = get_int_stat(h, h1, "ep_total_persisted");
    checkeq(ENGINE_SUCCESS,
            del(h, h1, "k1", 0, 0), "Failed remove with value.");
    wait_for_stat_change(h, h1, "ep_total_persisted", numStored);
    testHarness.time_travel(65);
    wait_for_stat_change(h, h1, "ep_items_rm_from_checkpoints", itemsRemoved);

    return SUCCESS;
}

static enum test_result test_disk_gt_ram_paged_rm(ENGINE_HANDLE *h,
                                                  ENGINE_HANDLE_V1 *h1) {
    // Check/grab initial state.
    int overhead = get_int_stat(h, h1, "ep_overhead");
    const auto initial_enqueued = get_int_stat(h, h1, "ep_total_enqueued");

    // Store some data and check post-set state.
    wait_for_persisted_value(h, h1, "k1", "some value");
    checkeq(0, get_int_stat(h, h1, "ep_bg_fetched"),
            "bg_fetched should initially be zero");
    checkeq(initial_enqueued + 1, get_int_stat(h, h1, "ep_total_enqueued"),
            "Expected total_enqueued to increase by 1 after storing 1 value");
    checkge(get_int_stat(h, h1, "ep_overhead"), overhead,
            "Fell below initial overhead.");

    // Evict the data.
    evict_key(h, h1, "k1");

    // Delete the value and make sure things return correctly.
    int itemsRemoved = get_int_stat(h, h1, "ep_items_rm_from_checkpoints");
    int numStored = get_int_stat(h, h1, "ep_total_persisted");
    checkeq(ENGINE_SUCCESS,
            del(h, h1, "k1", 0, 0), "Failed remove with value.");
    wait_for_stat_change(h, h1, "ep_total_persisted", numStored);
    testHarness.time_travel(65);
    wait_for_stat_change(h, h1, "ep_items_rm_from_checkpoints", itemsRemoved);

    return SUCCESS;
}

static enum test_result test_disk_gt_ram_update_paged_out(ENGINE_HANDLE *h,
                                                          ENGINE_HANDLE_V1 *h1) {
    wait_for_persisted_value(h, h1, "k1", "some value");

    evict_key(h, h1, "k1");

    item *i = NULL;
    checkeq(ENGINE_SUCCESS,
            store(h, h1, NULL, OPERATION_SET, "k1", "new value", &i),
            "Failed to update an item.");
    h1->release(h, NULL, i);

    check_key_value(h, h1, "k1", "new value", 9);

    checkeq(0, get_int_stat(h, h1, "ep_bg_fetched"), "bg fetched something");

    return SUCCESS;
}

static enum test_result test_disk_gt_ram_delete_paged_out(ENGINE_HANDLE *h,
                                                          ENGINE_HANDLE_V1 *h1) {
    wait_for_persisted_value(h, h1, "k1", "some value");

    evict_key(h, h1, "k1");

    checkeq(ENGINE_SUCCESS,
            del(h, h1, "k1", 0, 0), "Failed to delete.");

    check(verify_key(h, h1, "k1") == ENGINE_KEY_ENOENT, "Expected miss.");

    cb_assert(0 == get_int_stat(h, h1, "ep_bg_fetched"));

    return SUCCESS;
}

extern "C" {
    static void bg_set_thread(void *arg) {
        ThreadData *td(static_cast<ThreadData*>(arg));

        usleep(2600); // Exacerbate race condition.

        item *i = NULL;
        checkeq(ENGINE_SUCCESS,
                store(td->h, td->h1, NULL, OPERATION_SET,
                      "k1", "new value", &i),
                "Failed to update an item.");
        td->h1->release(td->h, NULL, i);

        delete td;
    }

    static void bg_del_thread(void *arg) {
        ThreadData *td(static_cast<ThreadData*>(arg));

        usleep(2600); // Exacerbate race condition.

        checkeq(ENGINE_SUCCESS,
                del(td->h, td->h1, "k1", 0, 0), "Failed to delete.");

        delete td;
    }
}

static enum test_result test_disk_gt_ram_set_race(ENGINE_HANDLE *h,
                                                  ENGINE_HANDLE_V1 *h1) {
    wait_for_persisted_value(h, h1, "k1", "some value");

    set_param(h, h1, protocol_binary_engine_param_flush, "bg_fetch_delay", "3");

    evict_key(h, h1, "k1");

    cb_thread_t tid;
    if (cb_create_thread(&tid, bg_set_thread, new ThreadData(h, h1), 0) != 0) {
        abort();
    }

    check_key_value(h, h1, "k1", "new value", 9);

    // Should have bg_fetched, but discarded the old value.
    cb_assert(1 == get_int_stat(h, h1, "ep_bg_fetched"));

    cb_assert(cb_join_thread(tid) == 0);

    return SUCCESS;
}

static enum test_result test_disk_gt_ram_rm_race(ENGINE_HANDLE *h,
                                                 ENGINE_HANDLE_V1 *h1) {
    wait_for_persisted_value(h, h1, "k1", "some value");

    set_param(h, h1, protocol_binary_engine_param_flush, "bg_fetch_delay", "3");

    evict_key(h, h1, "k1");

    cb_thread_t tid;
    if (cb_create_thread(&tid, bg_del_thread, new ThreadData(h, h1), 0) != 0) {
        abort();
    }

    check(verify_key(h, h1, "k1") == ENGINE_KEY_ENOENT, "Expected miss.");

    // Should have bg_fetched, but discarded the old value.
    cb_assert(1 == get_int_stat(h, h1, "ep_bg_fetched"));

    cb_assert(cb_join_thread(tid) == 0);

    return SUCCESS;
}

static enum test_result test_validate_engine_handle(ENGINE_HANDLE *h, ENGINE_HANDLE_V1 *h1)
{
    (void)h;
    check(h1->unknown_command != NULL, "unknown_command member should be initialized to a non-NULL value");
    check(h1->tap_notify != NULL, "tap_notify member should be initialized to a non-NULL value");
    check(h1->get_tap_iterator != NULL, "get_tap_iterator member should be initialized to a non-NULL value");

    return SUCCESS;
}

static enum test_result test_kill9_bucket(ENGINE_HANDLE *h, ENGINE_HANDLE_V1 *h1) {
    std::vector<std::string> keys;
    for (int j = 0; j < 2000; ++j) {
        std::stringstream ss;
        ss << "key-0-" << j;
        std::string key(ss.str());
        keys.push_back(key);
    }
    std::vector<std::string>::iterator it;
    for (it = keys.begin(); it != keys.end(); ++it) {
        item *i;
        checkeq(ENGINE_SUCCESS,
                store(h, h1, NULL, OPERATION_SET, it->c_str(), it->c_str(), &i, 0, 0),
                "Failed to store a value");
        h1->release(h, NULL, i);
    }

    // Last parameter indicates the force shutdown for the engine.
    testHarness.reload_engine(&h, &h1,
                              testHarness.engine_path,
                              testHarness.get_current_testcase()->cfg,
                              true, true);
    wait_for_warmup_complete(h, h1);

    keys.clear();
    for (int j = 0; j < 2000; ++j) {
        std::stringstream ss;
        ss << "key-1-" << j;
        std::string key(ss.str());
        keys.push_back(key);
    }
    for (it = keys.begin(); it != keys.end(); ++it) {
        item *i;
        checkeq(ENGINE_SUCCESS,
                store(h, h1, NULL, OPERATION_SET, it->c_str(), it->c_str(), &i, 0, 0),
                "Failed to store a value");
        h1->release(h, NULL, i);
    }
    for (it = keys.begin(); it != keys.end(); ++it) {
        check_key_value(h, h1, it->c_str(), it->data(), it->size(), 0);
    }

    return SUCCESS;
}

static enum test_result test_revid(ENGINE_HANDLE *h, ENGINE_HANDLE_V1 *h1)
{
    ItemMetaData meta;
    for (uint64_t ii = 1; ii < 10; ++ii) {
        item *it;
        checkeq(ENGINE_SUCCESS,
                store(h, h1, NULL, OPERATION_SET, "test_revid", "foo",
                      &it, 0, 0),
                "Failed to store a value");
        h1->release(h, NULL, it);

        check(get_meta(h, h1, "test_revid"), "Get meta failed");

        checkeq(PROTOCOL_BINARY_RESPONSE_SUCCESS, last_status.load(),
                "Expected success");
        checkeq(ii, last_meta.revSeqno, "Unexpected sequence number");
    }

    return SUCCESS;
}

static enum test_result test_regression_mb4314(ENGINE_HANDLE *h, ENGINE_HANDLE_V1 *h1)
{
    ItemMetaData itm_meta;
    check(!get_meta(h, h1, "test_regression_mb4314"), "Expected to get meta");

    itm_meta.flags = 0xdeadbeef;
    itm_meta.exptime = 0;
    itm_meta.revSeqno = 10;
    itm_meta.cas = 0xdeadbeef;
    set_with_meta(h, h1, "test_regression_mb4314", 22, NULL, 0, 0, &itm_meta, last_cas);

    // Now try to read the item back:
    item *it = NULL;
    ENGINE_ERROR_CODE ret = get(h, h1, NULL, &it, "test_regression_mb4314", 0);
    checkeq(ENGINE_SUCCESS, ret, "Expected to get the item back!");
    h1->release(h, NULL, it);

    return SUCCESS;
}

static enum test_result test_mb3466(ENGINE_HANDLE *h, ENGINE_HANDLE_V1 *h1)
{
    checkeq(ENGINE_SUCCESS,
            h1->get_stats(h, NULL, NULL, 0, add_stats),
            "Failed to get stats.");

    check(vals.find("mem_used") != vals.end(),
          "Expected \"mem_used\" to be returned");
    check(vals.find("bytes") != vals.end(),
          "Expected \"bytes\" to be returned");
    std::string memUsed = vals["mem_used"];
    std::string bytes = vals["bytes"];
    check(memUsed == bytes,
          "Expected mem_used and bytes to have the same value");

    return SUCCESS;
}

static enum test_result test_observe_no_data(ENGINE_HANDLE *h, ENGINE_HANDLE_V1 *h1) {
    std::map<std::string, uint16_t> obskeys;
    observe(h, h1, obskeys);
    checkeq(PROTOCOL_BINARY_RESPONSE_SUCCESS, last_status.load(), "Expected success");
    return SUCCESS;
}

static enum test_result test_observe_seqno_basic_tests(ENGINE_HANDLE *h,
                                                       ENGINE_HANDLE_V1 *h1) {
    // Check observe seqno for vbucket with id 1
    check(set_vbucket_state(h, h1, 1, vbucket_state_active), "Failed to set vbucket state.");

    //Check the output when there is no data in the vbucket
    uint64_t vb_uuid = get_ull_stat(h, h1, "vb_1:0:id", "failovers");
    uint64_t high_seqno = get_int_stat(h, h1, "vb_1:high_seqno", "vbucket-seqno");
    observe_seqno(h, h1, 1, vb_uuid);

    checkeq(PROTOCOL_BINARY_RESPONSE_SUCCESS, last_status.load(), "Expected success");

    check_observe_seqno(false, 0, 1, vb_uuid, high_seqno, high_seqno);

    //Add some mutations and verify the output
    int num_items = 10;
    for (int j = 0; j < num_items; ++j) {
        // Set an item
        item *it = NULL;
        uint64_t cas1;
        std::string value('x', 100);
        check(storeCasOut(h, h1, NULL, 1, "key" + std::to_string(j), value,
                          PROTOCOL_BINARY_RAW_BYTES, it, cas1) == ENGINE_SUCCESS,
              "Expected set to succeed");
    }

    wait_for_flusher_to_settle(h, h1);

    int total_persisted = get_int_stat(h, h1, "ep_total_persisted");
    high_seqno = get_int_stat(h, h1, "vb_1:high_seqno", "vbucket-seqno");

    checkeq(total_persisted, num_items,
          "Expected ep_total_persisted equals the number of items");

    observe_seqno(h, h1, 1, vb_uuid);

    check_observe_seqno(false, 0, 1, vb_uuid, total_persisted, high_seqno);
    //Stop persistence. Add more mutations and check observe result
    stop_persistence(h, h1);

    num_items = 20;
    for (int j = 10; j < num_items; ++j) {
        // Set an item
        item *it = NULL;
        uint64_t cas1;
        std::string value('x', 100);
        check(storeCasOut(h, h1, NULL, 1, "key" + std::to_string(j), value,
                          PROTOCOL_BINARY_RAW_BYTES, it, cas1) == ENGINE_SUCCESS,
              "Expected set to succeed");
    }

    high_seqno = get_int_stat(h, h1, "vb_1:high_seqno", "vbucket-seqno");
    observe_seqno(h, h1, 1, vb_uuid);

    check_observe_seqno(false, 0, 1, vb_uuid, total_persisted, high_seqno);
    start_persistence(h, h1);
    wait_for_flusher_to_settle(h, h1);
    total_persisted = get_int_stat(h, h1, "ep_total_persisted");

    observe_seqno(h, h1, 1, vb_uuid);

    check_observe_seqno(false, 0, 1, vb_uuid, total_persisted, high_seqno);
    return SUCCESS;
}

static enum test_result test_observe_seqno_failover(ENGINE_HANDLE *h,
                                                    ENGINE_HANDLE_V1 *h1) {
    int num_items = 10;
    for (int j = 0; j < num_items; ++j) {
        // Set an item
        item *it = NULL;
        uint64_t cas1;
        std::string value('x', 100);
        check(storeCasOut(h, h1, NULL, 0, "key" + std::to_string(j), value,
                          PROTOCOL_BINARY_RAW_BYTES, it, cas1) == ENGINE_SUCCESS,
              "Expected set to succeed");
    }

    wait_for_flusher_to_settle(h, h1);

    uint64_t vb_uuid = get_ull_stat(h, h1, "vb_0:0:id", "failovers");
    uint64_t high_seqno = get_int_stat(h, h1, "vb_0:high_seqno", "vbucket-seqno");

    // restart
    testHarness.reload_engine(&h, &h1,
                              testHarness.engine_path,
                              testHarness.get_current_testcase()->cfg,
                              true, true);
    wait_for_warmup_complete(h, h1);

    uint64_t new_vb_uuid = get_ull_stat(h, h1, "vb_0:0:id", "failovers");

    observe_seqno(h, h1, 0, vb_uuid);

    check_observe_seqno(true, 1, 0, new_vb_uuid, high_seqno, high_seqno,
                        vb_uuid, high_seqno);

    return SUCCESS;
}

static enum test_result test_observe_seqno_error(ENGINE_HANDLE *h,
                                                 ENGINE_HANDLE_V1 *h1) {

    //not my vbucket test
    uint64_t vb_uuid = get_ull_stat(h, h1, "vb_0:0:id", "failovers");
    observe_seqno(h, h1, 10, vb_uuid);
    checkeq(PROTOCOL_BINARY_RESPONSE_NOT_MY_VBUCKET, last_status.load(),
          "Expected not my vbucket");

    //invalid uuid for vbucket
    vb_uuid = 0xdeadbeef;
    std::stringstream invalid_data;
    invalid_data.write((char *) &vb_uuid, sizeof(uint64_t));

    protocol_binary_request_header *request;

    request = createPacket(PROTOCOL_BINARY_CMD_OBSERVE_SEQNO, 0, 0, NULL, 0,
                           NULL, 0, invalid_data.str().data(),
                           invalid_data.str().length());
    h1->unknown_command(h, NULL, request, add_response, testHarness.doc_namespace);

    cb_free(request);
    checkeq(PROTOCOL_BINARY_RESPONSE_KEY_ENOENT, last_status.load(),
          "Expected vb uuid not found");

    return SUCCESS;
}

static enum test_result test_observe_single_key(ENGINE_HANDLE *h, ENGINE_HANDLE_V1 *h1) {
    stop_persistence(h, h1);

    // Set an item
    std::string value('x', 100);
    item *it = NULL;
    uint64_t cas1;
    check(storeCasOut(h, h1, NULL, /*vb*/0, "key", value,
                      PROTOCOL_BINARY_RAW_BYTES, it, cas1) == ENGINE_SUCCESS,
          "Set should work");

    // Do an observe
    std::map<std::string, uint16_t> obskeys;
    obskeys["key"] = 0;
    observe(h, h1, obskeys);
    checkeq(PROTOCOL_BINARY_RESPONSE_SUCCESS, last_status.load(), "Expected success");

    // Check that the key is not persisted
    uint16_t vb;
    uint16_t keylen;
    char key[3];
    uint8_t persisted;
    uint64_t cas;

    memcpy(&vb, last_body.data(), sizeof(uint16_t));
    check(ntohs(vb) == 0, "Wrong vbucket in result");
    memcpy(&keylen, last_body.data() + 2, sizeof(uint16_t));
    check(ntohs(keylen) == 3, "Wrong keylen in result");
    memcpy(&key, last_body.data() + 4, ntohs(keylen));
    check(strncmp(key, "key", 3) == 0, "Wrong key in result");
    memcpy(&persisted, last_body.data() + 7, sizeof(uint8_t));
    check(persisted == OBS_STATE_NOT_PERSISTED, "Expected persisted in result");
    memcpy(&cas, last_body.data() + 8, sizeof(uint64_t));
    check(ntohll(cas) == cas1, "Wrong cas in result");

    return SUCCESS;
}

static enum test_result test_observe_temp_item(ENGINE_HANDLE *h, ENGINE_HANDLE_V1 *h1) {
    char const *k1 = "key";
    item *i = NULL;

    checkeq(ENGINE_SUCCESS,
            store(h, h1, NULL, OPERATION_SET, k1, "somevalue", &i),
            "Failed set.");
    h1->release(h, NULL, i);
    wait_for_flusher_to_settle(h, h1);

    checkeq(ENGINE_SUCCESS, del(h, h1, k1, 0, 0), "Delete failed");
    wait_for_flusher_to_settle(h, h1);
    wait_for_stat_to_be(h, h1, "curr_items", 0);

    check(get_meta(h, h1, k1), "Expected to get meta");
    checkeq(PROTOCOL_BINARY_RESPONSE_SUCCESS, last_status.load(), "Expected success");
    check(last_deleted_flag, "Expected deleted flag to be set");
    checkeq(0, get_int_stat(h, h1, "curr_items"), "Expected zero curr_items");

    // Make sure there is one temp_item
    checkeq(1, get_int_stat(h, h1, "curr_temp_items"), "Expected single temp_items");

    // Do an observe
    std::map<std::string, uint16_t> obskeys;
    obskeys["key"] = 0;
    observe(h, h1, obskeys);
    checkeq(PROTOCOL_BINARY_RESPONSE_SUCCESS, last_status.load(), "Expected success");

    // Check that the key is not found
    uint16_t vb;
    uint16_t keylen;
    char key[3];
    uint8_t persisted;
    uint64_t cas;

    memcpy(&vb, last_body.data(), sizeof(uint16_t));
    check(ntohs(vb) == 0, "Wrong vbucket in result");
    memcpy(&keylen, last_body.data() + 2, sizeof(uint16_t));
    check(ntohs(keylen) == 3, "Wrong keylen in result");
    memcpy(&key, last_body.data() + 4, ntohs(keylen));
    check(strncmp(key, "key", 3) == 0, "Wrong key in result");
    memcpy(&persisted, last_body.data() + 7, sizeof(uint8_t));
    check(persisted == OBS_STATE_NOT_FOUND, "Expected NOT_FOUND in result");
    memcpy(&cas, last_body.data() + 8, sizeof(uint64_t));
    check(ntohll(cas) == 0, "Wrong cas in result");

    return SUCCESS;
}

static enum test_result test_observe_multi_key(ENGINE_HANDLE *h, ENGINE_HANDLE_V1 *h1) {
    // Create some vbuckets
    check(set_vbucket_state(h, h1, 1, vbucket_state_active), "Failed to set vbucket state.");

    // Set some keys to observe
    item *it = NULL;
    uint64_t cas1, cas2, cas3;
    std::string value('x', 100);
    check(storeCasOut(h, h1, NULL, 0, "key1", value, PROTOCOL_BINARY_RAW_BYTES,
                      it, cas1) == ENGINE_SUCCESS,
          "Set should work");

    check(storeCasOut(h, h1, NULL, 1, "key2", value, PROTOCOL_BINARY_RAW_BYTES,
                      it, cas2) == ENGINE_SUCCESS,
          "Set should work");

    check(storeCasOut(h, h1, NULL, 1, "key3", value, PROTOCOL_BINARY_RAW_BYTES,
                      it, cas3) == ENGINE_SUCCESS,
          "Set should work");

    wait_for_stat_to_be(h, h1, "ep_total_persisted", 3);

    // Do observe
    std::map<std::string, uint16_t> obskeys;
    obskeys["key1"] = 0;
    obskeys["key2"] = 1;
    obskeys["key3"] = 1;
    observe(h, h1, obskeys);
    checkeq(PROTOCOL_BINARY_RESPONSE_SUCCESS, last_status.load(), "Expected success");

    // Check the result
    uint16_t vb;
    uint16_t keylen;
    char key[10];
    uint8_t persisted;
    uint64_t cas;

    memcpy(&vb, last_body.data(), sizeof(uint16_t));
    check(ntohs(vb) == 0, "Wrong vbucket in result");
    memcpy(&keylen, last_body.data() + 2, sizeof(uint16_t));
    check(ntohs(keylen) == 4, "Wrong keylen in result");
    memcpy(&key, last_body.data() + 4, ntohs(keylen));
    check(strncmp(key, "key1", 4) == 0, "Wrong key in result");
    memcpy(&persisted, last_body.data() + 8, sizeof(uint8_t));
    check(persisted == OBS_STATE_PERSISTED, "Expected persisted in result");
    memcpy(&cas, last_body.data() + 9, sizeof(uint64_t));
    check(ntohll(cas) == cas1, "Wrong cas in result");

    memcpy(&vb, last_body.data() + 17, sizeof(uint16_t));
    check(ntohs(vb) == 1, "Wrong vbucket in result");
    memcpy(&keylen, last_body.data() + 19, sizeof(uint16_t));
    check(ntohs(keylen) == 4, "Wrong keylen in result");
    memcpy(&key, last_body.data() + 21, ntohs(keylen));
    check(strncmp(key, "key2", 4) == 0, "Wrong key in result");
    memcpy(&persisted, last_body.data() + 25, sizeof(uint8_t));
    check(persisted == OBS_STATE_PERSISTED, "Expected persisted in result");
    memcpy(&cas, last_body.data() + 26, sizeof(uint64_t));
    check(ntohll(cas) == cas2, "Wrong cas in result");

    memcpy(&vb, last_body.data() + 34, sizeof(uint16_t));
    check(ntohs(vb) == 1, "Wrong vbucket in result");
    memcpy(&keylen, last_body.data() + 36, sizeof(uint16_t));
    check(ntohs(keylen) == 4, "Wrong keylen in result");
    memcpy(&key, last_body.data() + 38, ntohs(keylen));
    check(strncmp(key, "key3", 4) == 0, "Wrong key in result");
    memcpy(&persisted, last_body.data() + 42, sizeof(uint8_t));
    check(persisted == OBS_STATE_PERSISTED, "Expected persisted in result");
    memcpy(&cas, last_body.data() + 43, sizeof(uint64_t));
    check(ntohll(cas) == cas3, "Wrong cas in result");

    return SUCCESS;
}

static enum test_result test_multiple_observes(ENGINE_HANDLE *h, ENGINE_HANDLE_V1 *h1) {
    // Holds the result
    uint16_t vb;
    uint16_t keylen;
    char key[10];
    uint8_t persisted;
    uint64_t cas;

    // Set some keys
    item *it = NULL;
    uint64_t cas1, cas2;
    std::string value('x', 100);
    check(storeCasOut(h, h1, NULL, 0, "key1", value, PROTOCOL_BINARY_RAW_BYTES,
                      it, cas1) == ENGINE_SUCCESS,
          "Set should work");

    check(storeCasOut(h, h1, NULL, 0, "key2", value, PROTOCOL_BINARY_RAW_BYTES,
                      it, cas2) == ENGINE_SUCCESS,
          "Set should work");

    wait_for_stat_to_be(h, h1, "ep_total_persisted", 2);

    // Do observe
    std::map<std::string, uint16_t> obskeys;
    obskeys["key1"] = 0;
    observe(h, h1, obskeys);
    checkeq(PROTOCOL_BINARY_RESPONSE_SUCCESS, last_status.load(), "Expected success");

    memcpy(&vb, last_body.data(), sizeof(uint16_t));
    check(ntohs(vb) == 0, "Wrong vbucket in result");
    memcpy(&keylen, last_body.data() + 2, sizeof(uint16_t));
    check(ntohs(keylen) == 4, "Wrong keylen in result");
    memcpy(&key, last_body.data() + 4, ntohs(keylen));
    check(strncmp(key, "key1", 4) == 0, "Wrong key in result");
    memcpy(&persisted, last_body.data() + 8, sizeof(uint8_t));
    check(persisted == OBS_STATE_PERSISTED, "Expected persisted in result");
    memcpy(&cas, last_body.data() + 9, sizeof(uint64_t));
    check(ntohll(cas) == cas1, "Wrong cas in result");
    check(last_body.size() == 17, "Incorrect body length");

    // Do another observe
    obskeys.clear();
    obskeys["key2"] = 0;
    observe(h, h1, obskeys);
    checkeq(PROTOCOL_BINARY_RESPONSE_SUCCESS, last_status.load(), "Expected success");

    memcpy(&vb, last_body.data(), sizeof(uint16_t));
    check(ntohs(vb) == 0, "Wrong vbucket in result");
    memcpy(&keylen, last_body.data() + 2, sizeof(uint16_t));
    check(ntohs(keylen) == 4, "Wrong keylen in result");
    memcpy(&key, last_body.data() + 4, ntohs(keylen));
    check(strncmp(key, "key2", 4) == 0, "Wrong key in result");
    memcpy(&persisted, last_body.data() + 8, sizeof(uint8_t));
    check(persisted == OBS_STATE_PERSISTED, "Expected persisted in result");
    memcpy(&cas, last_body.data() + 9, sizeof(uint64_t));
    check(ntohll(cas) == cas2, "Wrong cas in result");
    check(last_body.size() == 17, "Incorrect body length");

    return SUCCESS;
}

static enum test_result test_observe_with_not_found(ENGINE_HANDLE *h, ENGINE_HANDLE_V1 *h1) {
    // Create some vbuckets
    check(set_vbucket_state(h, h1, 1, vbucket_state_active), "Failed to set vbucket state.");

    // Set some keys
    item *it = NULL;
    uint64_t cas1, cas3;
    std::string value('x', 100);
    check(storeCasOut(h, h1, NULL, 0, "key1", value, PROTOCOL_BINARY_RAW_BYTES,
                      it, cas1) == ENGINE_SUCCESS,
          "Set should work");

    wait_for_stat_to_be(h, h1, "ep_total_persisted", 1);
    stop_persistence(h, h1);

    check(storeCasOut(h, h1, NULL, 1, "key3", value, PROTOCOL_BINARY_RAW_BYTES,
                      it, cas3) == ENGINE_SUCCESS,
          "Set should work");

    check(del(h, h1, "key3", 0, 1) == ENGINE_SUCCESS, "Failed to remove a key");

    // Do observe
    std::map<std::string, uint16_t> obskeys;
    obskeys["key1"] = 0;
    obskeys["key2"] = 0;
    obskeys["key3"] = 1;
    observe(h, h1, obskeys);
    checkeq(PROTOCOL_BINARY_RESPONSE_SUCCESS, last_status.load(), "Expected success");

    // Check the result
    uint16_t vb;
    uint16_t keylen;
    char key[10];
    uint8_t persisted;
    uint64_t cas;

    memcpy(&vb, last_body.data(), sizeof(uint16_t));
    check(ntohs(vb) == 0, "Wrong vbucket in result");
    memcpy(&keylen, last_body.data() + 2, sizeof(uint16_t));
    check(ntohs(keylen) == 4, "Wrong keylen in result");
    memcpy(&key, last_body.data() + 4, ntohs(keylen));
    check(strncmp(key, "key1", 4) == 0, "Wrong key in result");
    memcpy(&persisted, last_body.data() + 8, sizeof(uint8_t));
    check(persisted == OBS_STATE_PERSISTED, "Expected persisted in result");
    memcpy(&cas, last_body.data() + 9, sizeof(uint64_t));
    check(ntohll(cas) == cas1, "Wrong cas in result");

    memcpy(&keylen, last_body.data() + 19, sizeof(uint16_t));
    check(ntohs(keylen) == 4, "Wrong keylen in result");
    memcpy(&key, last_body.data() + 21, ntohs(keylen));
    check(strncmp(key, "key2", 4) == 0, "Wrong key in result");
    memcpy(&persisted, last_body.data() + 25, sizeof(uint8_t));
    check(persisted == OBS_STATE_NOT_FOUND, "Expected key_not_found key status");

    memcpy(&vb, last_body.data() + 34, sizeof(uint16_t));
    check(ntohs(vb) == 1, "Wrong vbucket in result");
    memcpy(&keylen, last_body.data() + 36, sizeof(uint16_t));
    check(ntohs(keylen) == 4, "Wrong keylen in result");
    memcpy(&key, last_body.data() + 38, ntohs(keylen));
    check(strncmp(key, "key3", 4) == 0, "Wrong key in result");
    memcpy(&persisted, last_body.data() + 42, sizeof(uint8_t));
    check(persisted == OBS_STATE_LOGICAL_DEL, "Expected persisted in result");
    memcpy(&cas, last_body.data() + 43, sizeof(uint64_t));
    check(ntohll(cas) != cas3, "Expected cas to be different");

    return SUCCESS;
}

static enum test_result test_observe_errors(ENGINE_HANDLE *h, ENGINE_HANDLE_V1 *h1) {
    std::map<std::string, uint16_t> obskeys;

    // Check not my vbucket error
    obskeys["key"] = 1;
    observe(h, h1, obskeys);
    checkeq(PROTOCOL_BINARY_RESPONSE_NOT_MY_VBUCKET, last_status.load(), "Expected not my vbucket");

    // Check invalid packets
    protocol_binary_request_header *pkt;
    pkt = createPacket(PROTOCOL_BINARY_CMD_OBSERVE, 0, 0, NULL, 0, NULL, 0, "0", 1);
    check(h1->unknown_command(h, NULL, pkt, add_response, testHarness.doc_namespace) == ENGINE_SUCCESS,
          "Observe failed.");
    checkeq(PROTOCOL_BINARY_RESPONSE_EINVAL, last_status.load(), "Expected invalid");
    cb_free(pkt);

    pkt = createPacket(PROTOCOL_BINARY_CMD_OBSERVE, 0, 0, NULL, 0, NULL, 0, "0000", 4);
    checkeq(ENGINE_SUCCESS,
            h1->unknown_command(h, NULL, pkt, add_response, testHarness.doc_namespace),
            "Observe failed.");
    checkeq(PROTOCOL_BINARY_RESPONSE_EINVAL, last_status.load(), "Expected invalid");
    cb_free(pkt);

    return SUCCESS;
}

static enum test_result test_control_data_traffic(ENGINE_HANDLE *h, ENGINE_HANDLE_V1 *h1) {
    item *itm = NULL;
    checkeq(ENGINE_SUCCESS,
            store(h, h1, NULL, OPERATION_SET, "key", "value1", &itm),
            "Failed to set key");
    h1->release(h, NULL, itm);

    protocol_binary_request_header *pkt = createPacket(PROTOCOL_BINARY_CMD_DISABLE_TRAFFIC);
    checkeq(ENGINE_SUCCESS,
            h1->unknown_command(h, NULL, pkt, add_response, testHarness.doc_namespace),
            "Failed to send data traffic command to the server");
    checkeq(PROTOCOL_BINARY_RESPONSE_SUCCESS, last_status.load(),
          "Faile to disable data traffic");
    cb_free(pkt);

    checkeq(ENGINE_TMPFAIL,
            store(h, h1, NULL, OPERATION_SET, "key", "value2", &itm),
            "Expected to receive temporary failure");
    h1->release(h, NULL, itm);

    pkt = createPacket(PROTOCOL_BINARY_CMD_ENABLE_TRAFFIC);
    checkeq(ENGINE_SUCCESS,
            h1->unknown_command(h, NULL, pkt, add_response, testHarness.doc_namespace),
            "Failed to send data traffic command to the server");
    checkeq(PROTOCOL_BINARY_RESPONSE_SUCCESS, last_status.load(),
          "Faile to enable data traffic");
    cb_free(pkt);

    checkeq(ENGINE_SUCCESS,
            store(h, h1, NULL, OPERATION_SET, "key", "value2", &itm),
            "Failed to set key");
    h1->release(h, NULL, itm);
    return SUCCESS;
}

static enum test_result test_item_pager(ENGINE_HANDLE *h, ENGINE_HANDLE_V1 *h1) {

    // 1. Create enough 1KB items to hit the high watermark (i.e. get TEMP_OOM).
    char data[1024];
    memset(&data, 'x', sizeof(data)-1);
    data[1023] = '\0';

    // Create documents, until we hit TempOOM. Due to accurate memory tracking
    // & overheads it's impossible to exactly predict how many we will need...
    int docs_stored = 0;
    for (int j = 0; ; ++j) {
        std::stringstream ss;
        ss << "key-" << j;
        std::string key(ss.str());

        item *i = NULL;
        ENGINE_ERROR_CODE err = store(h, h1, NULL, OPERATION_SET, key.c_str(),
                                      data, &i);
        h1->release(h, NULL, i);

        check(err == ENGINE_SUCCESS || err == ENGINE_TMPFAIL,
              "Failed to store a value");
        if (err == ENGINE_TMPFAIL) {
            break;
        }
        docs_stored++;
    }
    wait_for_flusher_to_settle(h, h1);

    // We should have stored at least a reasonable number of docs so we can
    // then have NRU act on 50% of them.
    check(docs_stored > 10,
          "Failed to store enough documents before hitting TempOOM\n");

    // Reference the first 50% of the stored documents making them have a
    // lower NRU and not candidates for ejection.
    for (int j = 0; j < docs_stored / 2; ++j) {
        std::stringstream ss;
        ss << "key-" << j;
        std::string key(ss.str());
        // Reference each stored item multiple times.
        for (int k = 0; k < 5; ++k) {
            item *i;
            checkeq(ENGINE_SUCCESS,
                    get(h, h1, NULL, &i, key, 0),
                    "Failed to get value.");
            h1->release(h, NULL, i);
        }
    }

    // If the item pager hasn't run already, set mem_high_wat
    // to a value less than mem_used which would force the
    // item pager to run at least once.
    if (get_int_stat(h, h1, "ep_num_non_resident") == 0) {
        int mem_used = get_int_stat(h, h1, "mem_used");
        int new_low_wat = mem_used * 0.75;
        set_param(h, h1, protocol_binary_engine_param_flush,
                  "mem_low_wat", std::to_string(new_low_wat).c_str());
        int new_high_wat = mem_used * 0.85;
        set_param(h, h1, protocol_binary_engine_param_flush,
                  "mem_high_wat", std::to_string(new_high_wat).c_str());
    }

    testHarness.time_travel(5);

    wait_for_memory_usage_below(h, h1, get_int_stat(h, h1, "ep_mem_high_wat"));

#ifdef _MSC_VER
    // It seems like the scheduling of the tasks is different on windows
    // (at least on my virtual machines). Once we have all of the tests
    // passing for WIN32 we're going to start benchmarking it so we'll
    // figure out a better fix for this at a later time..
    // For now just spend some time waiting for it to bump the values
    int max = 0;
    while (get_int_stat(h, h1, "ep_num_non_resident") == 0) {
        sleep(1);
        if (++max == 30) {
            std::cerr << "Giving up waiting for item_pager to eject data.. "
                      << std::endl;
            return FAIL;
        }
    }
#endif

    int num_non_resident = get_int_stat(h, h1, "ep_num_non_resident");

    if (num_non_resident == 0) {
        wait_for_stat_change(h, h1, "ep_num_non_resident", 0);
    }

    // Check we can successfully fetch all of the documents (even ones not
    // resident).
    for (int j = 0; j < docs_stored; ++j) {
        std::stringstream ss;
        ss << "key-" << j;
        std::string key(ss.str());

        item *i;
<<<<<<< HEAD
        checkeq(ENGINE_SUCCESS,
                get(h, h1, NULL, &i, key, 0),
                "Failed to get value.");
=======
        // Given we're in a high watermark scenario, may (temporarily) fail
        // to allocate memory for the response, so retry in that case.
        ENGINE_ERROR_CODE result;
        do {
            result = h1->get(h, nullptr, &i, key.c_str(), key.length(), 0);
        } while (result == ENGINE_ENOMEM);

        checkeq(ENGINE_SUCCESS, result,
                "Failed to get value after hitting high watermark.");
>>>>>>> d85969d5
        h1->release(h, NULL, i);
    }

    //Tmp ooms now trigger the item_pager task to eject some items,
    //thus there would be a few background fetches at least.
    check(get_int_stat(h, h1, "ep_bg_fetched") > 0,
          "Expected a few disk reads for referenced items");

    return SUCCESS;
}

static enum test_result test_stats_vkey_valid_field(ENGINE_HANDLE *h,
                                                    ENGINE_HANDLE_V1 *h1) {
    const void *cookie = testHarness.create_cookie();

    // Check vkey when a key doesn't exist
    const char* stats_key = "vkey key 0";
    checkeq(ENGINE_KEY_ENOENT,
            h1->get_stats(h, cookie, stats_key, strlen(stats_key),
                          add_stats),
            "Expected not found.");


    stop_persistence(h, h1);

    item *itm = NULL;
    checkeq(ENGINE_SUCCESS,
            store(h, h1, NULL, OPERATION_SET, "key", "value", &itm),
            "Failed to set key");
    h1->release(h, NULL, itm);

    // Check to make sure a non-persisted item is 'dirty'
    checkeq(ENGINE_SUCCESS,
            h1->get_stats(h, cookie, stats_key, strlen(stats_key),
                          add_stats),
            "Failed to get stats.");
    check(vals.find("key_valid")->second.compare("dirty") == 0,
          "Expected 'dirty'");

    // Check that a key that is resident and persisted returns valid
    start_persistence(h, h1);
    wait_for_stat_to_be(h, h1, "ep_total_persisted", 1);
    checkeq(ENGINE_SUCCESS,
            h1->get_stats(h, cookie, stats_key, strlen(stats_key),
                          add_stats),
            "Failed to get stats.");
    check(vals.find("key_valid")->second.compare("valid") == 0,
          "Expected 'valid'");

    // Check that an evicted key still returns valid
    evict_key(h, h1, "key", 0, "Ejected.");
    checkeq(ENGINE_SUCCESS,
            h1->get_stats(h, cookie, "vkey key 0", 10, add_stats),
            "Failed to get stats.");
    check(vals.find("key_valid")->second.compare("valid") == 0, "Expected 'valid'");

    testHarness.destroy_cookie(cookie);
    return SUCCESS;
}

static enum test_result test_multiple_transactions(ENGINE_HANDLE *h,
                                                   ENGINE_HANDLE_V1 *h1) {
    check(set_vbucket_state(h, h1, 1, vbucket_state_active),
          "Failed to set vbucket state.");
    for (int j = 0; j < 1000; ++j) {
        std::stringstream s1;
        s1 << "key-0-" << j;
        item *i;
        checkeq(ENGINE_SUCCESS,
                store(h, h1, NULL, OPERATION_SET,
                      s1.str().c_str(), s1.str().c_str(), &i, 0, 0),
                "Failed to store a value");
        h1->release(h, NULL, i);
        std::stringstream s2;
        s2 << "key-1-" << j;
        checkeq(ENGINE_SUCCESS,
                store(h, h1, NULL, OPERATION_SET,
                      s2.str().c_str(), s2.str().c_str(), &i, 0, 1),
                "Failed to store a value");
        h1->release(h, NULL, i);
    }
    wait_for_stat_to_be(h, h1, "ep_total_persisted", 2000);
    check(get_int_stat(h, h1, "ep_commit_num") > 1,
          "Expected 20 transaction completions at least");
    return SUCCESS;
}

static enum test_result test_set_ret_meta(ENGINE_HANDLE *h,
                                          ENGINE_HANDLE_V1 *h1) {
    // Check that set without cas succeeds
    set_ret_meta(h, h1, "key", 3, "value", 5, 0, 0, 0, 0);
    checkeq(PROTOCOL_BINARY_RESPONSE_SUCCESS, last_status.load(),
          "Expected set returing meta to succeed");
    checkeq(1, get_int_stat(h, h1, "ep_num_ops_set_ret_meta"),
                       "Expected 1 set rm op");

    check(last_meta.flags == 0, "Invalid result for flags");
    check(last_meta.exptime == 0, "Invalid result for expiration");
    check(last_meta.cas != 0, "Invalid result for cas");
    check(last_meta.revSeqno == 1, "Invalid result for seqno");

    // Check that set with correct cas succeeds
    set_ret_meta(h, h1, "key", 3, "value", 5, 0, last_meta.cas, 10, 1735689600);
    checkeq(PROTOCOL_BINARY_RESPONSE_SUCCESS, last_status.load(),
          "Expected set returing meta to succeed");
    checkeq(2, get_int_stat(h, h1, "ep_num_ops_set_ret_meta"),
                       "Expected 2 set rm ops");

    check(last_meta.flags == 10, "Invalid result for flags");
    check(last_meta.exptime == 1735689600, "Invalid result for expiration");
    check(last_meta.cas != 0, "Invalid result for cas");
    check(last_meta.revSeqno == 2, "Invalid result for seqno");

    // Check that updating an item with no cas succeeds
    set_ret_meta(h, h1, "key", 3, "value", 5, 0, 0, 5, 0);
    checkeq(PROTOCOL_BINARY_RESPONSE_SUCCESS, last_status.load(),
          "Expected set returing meta to succeed");
    checkeq(3, get_int_stat(h, h1, "ep_num_ops_set_ret_meta"),
                       "Expected 3 set rm ops");

    check(last_meta.flags == 5, "Invalid result for flags");
    check(last_meta.exptime == 0, "Invalid result for expiration");
    check(last_meta.cas != 0, "Invalid result for cas");
    check(last_meta.revSeqno == 3, "Invalid result for seqno");

    // Check that updating an item with the wrong cas fails
    set_ret_meta(h, h1, "key", 3, "value", 5, 0, last_meta.cas + 1, 5, 0);
    checkeq(PROTOCOL_BINARY_RESPONSE_KEY_EEXISTS, last_status.load(),
          "Expected set returing meta to fail");
    checkeq(3, get_int_stat(h, h1, "ep_num_ops_set_ret_meta"),
                       "Expected 3 set rm ops");

    return SUCCESS;
}

static enum test_result test_set_ret_meta_error(ENGINE_HANDLE *h,
                                                ENGINE_HANDLE_V1 *h1) {
    // Check invalid packet constructions
    set_ret_meta(h, h1, "", 0, "value", 5, 0);
    checkeq(PROTOCOL_BINARY_RESPONSE_EINVAL, last_status.load(),
          "Expected set returing meta to succeed");

    protocol_binary_request_header *pkt;
    pkt = createPacket(PROTOCOL_BINARY_CMD_RETURN_META, 0, 0, NULL, 0,
                       "key", 3, "val", 3);
    checkeq(ENGINE_SUCCESS, h1->unknown_command(h, NULL, pkt, add_response, testHarness.doc_namespace),
            "Expected to be able to store ret meta");
    cb_free(pkt);
    checkeq(PROTOCOL_BINARY_RESPONSE_EINVAL, last_status.load(),
          "Expected set returing meta to succeed");

    // Check tmp fail errors
    disable_traffic(h, h1);
    set_ret_meta(h, h1, "key", 3, "value", 5, 0);
    checkeq(PROTOCOL_BINARY_RESPONSE_ETMPFAIL, last_status.load(),
          "Expected set returing meta to fail");
    enable_traffic(h, h1);

    // Check not my vbucket errors
    set_ret_meta(h, h1, "key", 3, "value", 5, 1);
    checkeq(PROTOCOL_BINARY_RESPONSE_NOT_MY_VBUCKET, last_status.load(),
          "Expected set returing meta to fail");

    check(set_vbucket_state(h, h1, 1, vbucket_state_replica),
          "Failed to set vbucket state.");
    set_ret_meta(h, h1, "key", 3, "value", 5, 1);
    checkeq(PROTOCOL_BINARY_RESPONSE_NOT_MY_VBUCKET, last_status.load(),
          "Expected set returing meta to fail");
    vbucketDelete(h, h1, 1);

    check(set_vbucket_state(h, h1, 1, vbucket_state_dead),
          "Failed to set vbucket state.");
    set_ret_meta(h, h1, "key", 3, "value", 5, 1);
    checkeq(PROTOCOL_BINARY_RESPONSE_NOT_MY_VBUCKET, last_status.load(),
          "Expected set returing meta to fail");
    vbucketDelete(h, h1, 1);

    return SUCCESS;
}

static enum test_result test_add_ret_meta(ENGINE_HANDLE *h,
                                          ENGINE_HANDLE_V1 *h1) {
    // Check that add with cas fails
    add_ret_meta(h, h1, "key", 3, "value", 5, 0, 10, 0, 0);
    checkeq(PROTOCOL_BINARY_RESPONSE_NOT_STORED, last_status.load(),
          "Expected set returing meta to fail");

    // Check that add without cas succeeds.
    add_ret_meta(h, h1, "key", 3, "value", 5, 0, 0, 0, 0);
    checkeq(PROTOCOL_BINARY_RESPONSE_SUCCESS, last_status.load(),
          "Expected set returing meta to succeed");
    checkeq(1, get_int_stat(h, h1, "ep_num_ops_set_ret_meta"),
                       "Expected 1 set rm op");

    check(last_meta.flags == 0, "Invalid result for flags");
    check(last_meta.exptime == 0, "Invalid result for expiration");
    check(last_meta.cas != 0, "Invalid result for cas");
    check(last_meta.revSeqno == 1, "Invalid result for seqno");

    // Check that re-adding a key fails
    add_ret_meta(h, h1, "key", 3, "value", 5, 0, 0, 0, 0);
    checkeq(PROTOCOL_BINARY_RESPONSE_NOT_STORED, last_status.load(),
          "Expected set returing meta to fail");

    // Check that adding a key with flags and exptime returns the correct values
    add_ret_meta(h, h1, "key2", 4, "value", 5, 0, 0, 10, 1735689600);
    checkeq(PROTOCOL_BINARY_RESPONSE_SUCCESS, last_status.load(),
          "Expected set returing meta to succeed");
    checkeq(2, get_int_stat(h, h1, "ep_num_ops_set_ret_meta"),
                       "Expected 2 set rm ops");

    check(last_meta.flags == 10, "Invalid result for flags");
    check(last_meta.exptime == 1735689600, "Invalid result for expiration");
    check(last_meta.cas != 0, "Invalid result for cas");
    check(last_meta.revSeqno == 1, "Invalid result for seqno");

    return SUCCESS;
}

static enum test_result test_add_ret_meta_error(ENGINE_HANDLE *h,
                                                ENGINE_HANDLE_V1 *h1) {
    // Check invalid packet constructions
    add_ret_meta(h, h1, "", 0, "value", 5, 0);
    checkeq(PROTOCOL_BINARY_RESPONSE_EINVAL, last_status.load(),
          "Expected add returing meta to succeed");

    protocol_binary_request_header *pkt;
    pkt = createPacket(PROTOCOL_BINARY_CMD_RETURN_META, 0, 0, NULL, 0,
                       "key", 3, "val", 3);
    checkeq(ENGINE_SUCCESS, h1->unknown_command(h, NULL, pkt, add_response, testHarness.doc_namespace),
          "Expected to be able to add ret meta");
    cb_free(pkt);
    checkeq(PROTOCOL_BINARY_RESPONSE_EINVAL, last_status.load(),
          "Expected add returing meta to succeed");

    // Check tmp fail errors
    disable_traffic(h, h1);
    add_ret_meta(h, h1, "key", 3, "value", 5, 0);
    checkeq(PROTOCOL_BINARY_RESPONSE_ETMPFAIL, last_status.load(),
          "Expected add returing meta to fail");
    enable_traffic(h, h1);

    // Check not my vbucket errors
    add_ret_meta(h, h1, "key", 3, "value", 5, 1);
    checkeq(PROTOCOL_BINARY_RESPONSE_NOT_MY_VBUCKET, last_status.load(),
          "Expected add returing meta to fail");

    check(set_vbucket_state(h, h1, 1, vbucket_state_replica),
          "Failed to set vbucket state.");
    add_ret_meta(h, h1, "key", 3, "value", 5, 1);
    checkeq(PROTOCOL_BINARY_RESPONSE_NOT_MY_VBUCKET, last_status.load(),
          "Expected add returing meta to fail");
    vbucketDelete(h, h1, 1);

    check(set_vbucket_state(h, h1, 1, vbucket_state_dead),
          "Failed to add vbucket state.");
    add_ret_meta(h, h1, "key", 3, "value", 5, 1);
    checkeq(PROTOCOL_BINARY_RESPONSE_NOT_MY_VBUCKET, last_status.load(),
          "Expected add returing meta to fail");
    vbucketDelete(h, h1, 1);

    return SUCCESS;
}

static enum test_result test_del_ret_meta(ENGINE_HANDLE *h,
                                          ENGINE_HANDLE_V1 *h1) {
    // Check that deleting a non-existent key fails
    del_ret_meta(h, h1, "key", 3, 0, 0);
    checkeq(PROTOCOL_BINARY_RESPONSE_KEY_ENOENT, last_status.load(),
          "Expected set returing meta to fail");

    // Check that deleting a non-existent key with a cas fails
    del_ret_meta(h, h1, "key", 3, 0, 10);
    checkeq(PROTOCOL_BINARY_RESPONSE_KEY_ENOENT, last_status.load(),
          "Expected set returing meta to fail");

    // Check that deleting a key with no cas succeeds
    add_ret_meta(h, h1, "key", 3, "value", 5, 0, 0, 0, 0);
    checkeq(PROTOCOL_BINARY_RESPONSE_SUCCESS, last_status.load(),
          "Expected set returing meta to succeed");

    check(last_meta.flags == 0, "Invalid result for flags");
    check(last_meta.exptime == 0, "Invalid result for expiration");
    check(last_meta.cas != 0, "Invalid result for cas");
    check(last_meta.revSeqno == 1, "Invalid result for seqno");

    del_ret_meta(h, h1, "key", 3, 0, 0);
    checkeq(PROTOCOL_BINARY_RESPONSE_SUCCESS, last_status.load(),
          "Expected set returing meta to succeed");
    checkeq(1, get_int_stat(h, h1, "ep_num_ops_del_ret_meta"),
                       "Expected 1 del rm op");

    check(last_meta.flags == 0, "Invalid result for flags");
    check(last_meta.exptime == 0, "Invalid result for expiration");
    check(last_meta.cas != 0, "Invalid result for cas");
    check(last_meta.revSeqno == 2, "Invalid result for seqno");

    // Check that deleting a key with a cas succeeds.
    add_ret_meta(h, h1, "key", 3, "value", 5, 0, 0, 10, 1735689600);
    checkeq(PROTOCOL_BINARY_RESPONSE_SUCCESS, last_status.load(),
          "Expected set returing meta to succeed");

    check(last_meta.flags == 10, "Invalid result for flags");
    check(last_meta.exptime == 1735689600, "Invalid result for expiration");
    check(last_meta.cas != 0, "Invalid result for cas");
    check(last_meta.revSeqno == 3, "Invalid result for seqno");

    del_ret_meta(h, h1, "key", 3, 0, last_meta.cas);
    checkeq(PROTOCOL_BINARY_RESPONSE_SUCCESS, last_status.load(),
          "Expected set returing meta to succeed");
    checkeq(2, get_int_stat(h, h1, "ep_num_ops_del_ret_meta"),
                       "Expected 2 del rm ops");

    check(last_meta.flags == 10, "Invalid result for flags");
    check(last_meta.exptime == 1735689600, "Invalid result for expiration");
    check(last_meta.cas != 0, "Invalid result for cas");
    check(last_meta.revSeqno == 4, "Invalid result for seqno");

    // Check that deleting a key with the wrong cas fails
    add_ret_meta(h, h1, "key", 3, "value", 5, 0, 0, 0, 0);
    checkeq(PROTOCOL_BINARY_RESPONSE_SUCCESS, last_status.load(),
          "Expected set returing meta to succeed");

    check(last_meta.flags == 0, "Invalid result for flags");
    check(last_meta.exptime == 0, "Invalid result for expiration");
    check(last_meta.cas != 0, "Invalid result for cas");
    check(last_meta.revSeqno == 5, "Invalid result for seqno");

    del_ret_meta(h, h1, "key", 3, 0, last_meta.cas + 1);
    checkeq(PROTOCOL_BINARY_RESPONSE_KEY_EEXISTS, last_status.load(),
          "Expected set returing meta to fail");
    checkeq(2, get_int_stat(h, h1, "ep_num_ops_del_ret_meta"),
                       "Expected 2 del rm ops");

    return SUCCESS;
}

static enum test_result test_del_ret_meta_error(ENGINE_HANDLE *h,
                                                ENGINE_HANDLE_V1 *h1) {
    // Check invalid packet constructions
    del_ret_meta(h, h1, "", 0, 0);
    checkeq(PROTOCOL_BINARY_RESPONSE_EINVAL, last_status.load(),
          "Expected add returing meta to succeed");

    protocol_binary_request_header *pkt;
    pkt = createPacket(PROTOCOL_BINARY_CMD_RETURN_META, 0, 0, NULL, 0,
                       "key", 3);
    checkeq(ENGINE_SUCCESS,
            h1->unknown_command(h, NULL, pkt, add_response, testHarness.doc_namespace),
            "Expected to be able to del ret meta");
    cb_free(pkt);
    checkeq(PROTOCOL_BINARY_RESPONSE_EINVAL, last_status.load(),
          "Expected add returing meta to succeed");

    // Check tmp fail errors
    disable_traffic(h, h1);
    del_ret_meta(h, h1, "key", 3, 0);
    checkeq(PROTOCOL_BINARY_RESPONSE_ETMPFAIL, last_status.load(),
          "Expected add returing meta to fail");
    enable_traffic(h, h1);

    // Check not my vbucket errors
    del_ret_meta(h, h1, "key", 3, 1);
    checkeq(PROTOCOL_BINARY_RESPONSE_NOT_MY_VBUCKET, last_status.load(),
          "Expected add returing meta to fail");

    check(set_vbucket_state(h, h1, 1, vbucket_state_replica),
          "Failed to set vbucket state.");
    del_ret_meta(h, h1, "key", 3, 1);
    checkeq(PROTOCOL_BINARY_RESPONSE_NOT_MY_VBUCKET, last_status.load(),
          "Expected add returing meta to fail");
    vbucketDelete(h, h1, 1);

    check(set_vbucket_state(h, h1, 1, vbucket_state_dead),
          "Failed to add vbucket state.");
    del_ret_meta(h, h1, "key", 3, 1);
    checkeq(PROTOCOL_BINARY_RESPONSE_NOT_MY_VBUCKET, last_status.load(),
          "Expected add returing meta to fail");
    vbucketDelete(h, h1, 1);

    return SUCCESS;
}

static enum test_result test_set_with_item_eviction(ENGINE_HANDLE *h,
                                                    ENGINE_HANDLE_V1 *h1) {
    item *i = NULL;
    checkeq(ENGINE_SUCCESS,
            store(h, h1, NULL, OPERATION_SET, "key", "somevalue", &i),
            "Failed set.");
    h1->release(h, NULL, i);
    wait_for_flusher_to_settle(h, h1);
    evict_key(h, h1, "key", 0, "Ejected.");
    checkeq(ENGINE_SUCCESS, store(h, h1, NULL, OPERATION_SET, "key", "newvalue", &i),
            "Failed set.");
    h1->release(h, NULL, i);
    check_key_value(h, h1, "key", "newvalue", 8);
    return SUCCESS;
}

static enum test_result test_setWithMeta_with_item_eviction(ENGINE_HANDLE *h,
                                                            ENGINE_HANDLE_V1 *h1) {
    const char* key = "set_with_meta_key";
    size_t keylen = strlen(key);
    const char* val = "somevalue";
    const char* newVal = "someothervalue";
    size_t newValLen = strlen(newVal);

    // create a new key
    item *i = NULL;
    checkeq(ENGINE_SUCCESS,
            store(h, h1, NULL, OPERATION_SET, key, val, &i),
            "Failed set.");
    h1->release(h, NULL, i);
    wait_for_flusher_to_settle(h, h1);
    evict_key(h, h1, key, 0, "Ejected.");

    // this is the cas to be used with a subsequent set with meta
    uint64_t cas_for_set = last_cas;
    // init some random metadata
    ItemMetaData itm_meta;
    itm_meta.revSeqno = 10;
    itm_meta.cas = 0xdeadbeef;
    itm_meta.exptime = 300;
    itm_meta.flags = 0xdeadbeef;

    // set with meta for a non-resident item should pass.
    set_with_meta(h, h1, key, keylen, newVal, newValLen, 0, &itm_meta, cas_for_set);
    checkeq(PROTOCOL_BINARY_RESPONSE_SUCCESS, last_status.load(), "Expected success");

    return SUCCESS;
}

struct multi_meta_args {
    ENGINE_HANDLE *h;
    ENGINE_HANDLE_V1 *h1;
    int start;
    int end;
};

extern "C" {
    static void multi_set_with_meta(void *args) {
        struct multi_meta_args *mma = static_cast<multi_meta_args *>(args);

        for (int i = mma->start; i < mma->end; i++) {
            // init some random metadata
            ItemMetaData itm_meta;
            itm_meta.revSeqno = 10;
            itm_meta.cas = 0xdeadbeef;
            itm_meta.exptime = 0;
            itm_meta.flags = 0xdeadbeef;

            std::stringstream key;
            key << "key" << i;

            set_with_meta(mma->h, mma->h1, key.str().c_str(),
                          key.str().length(), "somevalueEdited", 15,
                          0, &itm_meta, last_cas);
        }
    }

    static void multi_del_with_meta(void *args) {
        struct multi_meta_args *mma = static_cast<multi_meta_args *>(args);

        for (int i = mma->start; i < mma->end; i++) {
            // init some random metadata
            ItemMetaData itm_meta;
            itm_meta.revSeqno = 10;
            itm_meta.cas = 0xdeadbeef;
            itm_meta.exptime = 0;
            itm_meta.flags = 0xdeadbeef;

            std::stringstream key;
            key << "key" << i;

            del_with_meta(mma->h, mma->h1, key.str().c_str(),
                          key.str().length(), 0, &itm_meta, last_cas);
        }
    }
}

static enum test_result test_multiple_set_delete_with_metas_full_eviction(
                                    ENGINE_HANDLE *h, ENGINE_HANDLE_V1 *h1) {

    checkeq(ENGINE_SUCCESS,
            h1->get_stats(h, NULL, NULL, 0, add_stats),
            "Failed to get stats");
    std::string eviction_policy = vals.find("ep_item_eviction_policy")->second;
    cb_assert(eviction_policy == "full_eviction");

    int i = 0;
    while(i < 1000) {
        uint64_t cas_for_set = last_cas;
        // init some random metadata
        ItemMetaData itm_meta;
        itm_meta.revSeqno = 10;
        itm_meta.cas = 0xdeadbeef;
        itm_meta.exptime = 0;
        itm_meta.flags = 0xdeadbeef;

        std::stringstream key;
        key << "key" << i;

        set_with_meta(h, h1, key.str().c_str(), key.str().length(),
                "somevalue", 9, 0, &itm_meta, cas_for_set);
        i++;
    }

    wait_for_flusher_to_settle(h, h1);

    int curr_vb_items = get_int_stat(h, h1, "vb_0:num_items", "vbucket-details 0");
    int num_ops_set_with_meta = get_int_stat(h, h1, "ep_num_ops_set_meta");
    cb_assert(curr_vb_items == num_ops_set_with_meta && curr_vb_items > 0);

    cb_thread_t thread1, thread2;
    struct multi_meta_args mma1, mma2;
    mma1.h = h;
    mma1.h1 = h1;
    mma1.start = 0;
    mma1.end = 100;
    cb_assert(cb_create_thread(&thread1, multi_set_with_meta, &mma1, 0) == 0);

    mma2.h = h;
    mma2.h1 = h1;
    mma2.start = curr_vb_items - 100;
    mma2.end = curr_vb_items;
    cb_assert(cb_create_thread(&thread2, multi_del_with_meta, &mma2, 0) == 0);

    cb_assert(cb_join_thread(thread1) == 0);
    cb_assert(cb_join_thread(thread2) == 0);

    wait_for_flusher_to_settle(h, h1);

    cb_assert(get_int_stat(h, h1, "ep_num_ops_set_meta") > num_ops_set_with_meta);
    cb_assert(get_int_stat(h ,h1, "ep_num_ops_del_meta") > 0);

    curr_vb_items = get_int_stat(h, h1, "vb_0:num_items", "vbucket-details 0");

    testHarness.reload_engine(&h, &h1,
                              testHarness.engine_path,
                              testHarness.get_current_testcase()->cfg,
                              true, true);
    wait_for_warmup_complete(h, h1);

    checkeq(curr_vb_items,
            get_int_stat(h, h1, "vb_0:num_items", "vbucket-details 0"),
            "Unexpected item count in vbucket");

    return SUCCESS;
}


static enum test_result test_add_with_item_eviction(ENGINE_HANDLE *h,
                                                    ENGINE_HANDLE_V1 *h1) {
    item *i = NULL;
    checkeq(ENGINE_SUCCESS,
            store(h, h1, NULL, OPERATION_ADD,"key", "somevalue", &i),
            "Failed to add value.");
    h1->release(h, NULL, i);
    wait_for_flusher_to_settle(h, h1);
    evict_key(h, h1, "key", 0, "Ejected.");

    checkeq(ENGINE_NOT_STORED,
            store(h, h1, NULL, OPERATION_ADD,"key", "somevalue", &i),
            "Failed to fail to re-add value.");
    h1->release(h, NULL, i);

    // Expiration above was an hour, so let's go to The Future
    testHarness.time_travel(3800);

    checkeq(ENGINE_SUCCESS,
            store(h, h1, NULL, OPERATION_ADD,"key", "newvalue", &i),
            "Failed to add value again.");
    h1->release(h, NULL, i);
    check_key_value(h, h1, "key", "newvalue", 8);
    return SUCCESS;
}

static enum test_result test_gat_with_item_eviction(ENGINE_HANDLE *h,
                                                    ENGINE_HANDLE_V1 *h1) {
    // Store the item!
    item *itm = NULL;
    checkeq(ENGINE_SUCCESS,
            store(h, h1, NULL, OPERATION_SET, "mykey", "somevalue", &itm),
            "Failed set.");
    h1->release(h, NULL, itm);
    wait_for_flusher_to_settle(h, h1);
    evict_key(h, h1, "mykey", 0, "Ejected.");

    gat(h, h1, "mykey", 0, 10); // 10 sec as expiration time
    checkeq(PROTOCOL_BINARY_RESPONSE_SUCCESS, last_status.load(), "gat mykey");
    check(last_body == "somevalue", "Invalid data returned");

    // time-travel 9 secs..
    testHarness.time_travel(9);

    // The item should still exist
    check_key_value(h, h1, "mykey", "somevalue", 9);

    // time-travel 2 secs..
    testHarness.time_travel(2);

    // The item should have expired now...
    checkeq(ENGINE_KEY_ENOENT,
            get(h, h1, NULL, &itm, "mykey", 0),
            "Item should be gone");
    return SUCCESS;
}

static enum test_result test_keyStats_with_item_eviction(ENGINE_HANDLE *h,
                                                         ENGINE_HANDLE_V1 *h1) {
    item *i = NULL;

    // set (k1,v1) in vbucket 0
    checkeq(ENGINE_SUCCESS,
            store(h, h1, NULL, OPERATION_SET,"k1", "v1", &i, 0, 0),
            "Failed to store an item.");
    h1->release(h, NULL, i);
    wait_for_flusher_to_settle(h, h1);
    evict_key(h, h1, "k1", 0, "Ejected.");

    const void *cookie = testHarness.create_cookie();

    // stat for key "k1" and vbucket "0"
    const char *statkey1 = "key k1 0";
    checkeq(ENGINE_SUCCESS,
            h1->get_stats(h, cookie, statkey1, strlen(statkey1), add_stats),
            "Failed to get stats.");
    check(vals.find("key_is_dirty") != vals.end(), "Found no key_is_dirty");
    check(vals.find("key_exptime") != vals.end(), "Found no key_exptime");
    check(vals.find("key_flags") != vals.end(), "Found no key_flags");
    check(vals.find("key_cas") != vals.end(), "Found no key_cas");
    check(vals.find("key_vb_state") != vals.end(), "Found no key_vb_state");

    testHarness.destroy_cookie(cookie);
    return SUCCESS;
}

static enum test_result test_delWithMeta_with_item_eviction(ENGINE_HANDLE *h,
                                                            ENGINE_HANDLE_V1 *h1) {

    const char *key = "delete_with_meta_key";
    const size_t keylen = strlen(key);
    ItemMetaData itemMeta;
    // put some random meta data
    itemMeta.revSeqno = 10;
    itemMeta.cas = 0xdeadbeef;
    itemMeta.exptime = 0;
    itemMeta.flags = 0xdeadbeef;

    // store an item
    item *i = NULL;
    checkeq(ENGINE_SUCCESS,
            store(h, h1, NULL, OPERATION_SET, key,
                  "somevalue", &i),
            "Failed set.");
    wait_for_flusher_to_settle(h, h1);
    evict_key(h, h1, key, 0, "Ejected.");

    // delete an item with meta data
    del_with_meta(h, h1, key, keylen, 0, &itemMeta);
    checkeq(PROTOCOL_BINARY_RESPONSE_SUCCESS, last_status.load(), "Expected success");

    h1->release(h, NULL, i);
    return SUCCESS;
}

static enum test_result test_del_with_item_eviction(ENGINE_HANDLE *h,
                                                    ENGINE_HANDLE_V1 *h1) {
    item *i = NULL;
    checkeq(ENGINE_SUCCESS,
            store(h, h1, NULL, OPERATION_SET, "key", "somevalue", &i),
            "Failed set.");
    wait_for_flusher_to_settle(h, h1);
    evict_key(h, h1, "key", 0, "Ejected.");

    Item *it = reinterpret_cast<Item*>(i);
    uint64_t orig_cas = it->getCas();
    h1->release(h, NULL, i);

    uint64_t cas = 0;
    uint64_t vb_uuid;
    mutation_descr_t mut_info;
    uint32_t high_seqno;

    vb_uuid = get_ull_stat(h, h1, "vb_0:0:id", "failovers");
    high_seqno = get_ull_stat(h, h1, "vb_0:high_seqno", "vbucket-seqno");
    checkeq(ENGINE_SUCCESS,
            del(h, h1, "key", &cas, 0, nullptr, &mut_info),
            "Failed remove with value.");
    check(orig_cas != cas, "Expected CAS to be different on delete");
    check(ENGINE_KEY_ENOENT == verify_key(h, h1, "key"), "Expected missing key");
    check(vb_uuid == mut_info.vbucket_uuid, "Expected valid vbucket uuid");
    check(high_seqno + 1 == mut_info.seqno, "Expected valid sequence number");

    return SUCCESS;
}

static enum test_result test_observe_with_item_eviction(ENGINE_HANDLE *h,
                                                        ENGINE_HANDLE_V1 *h1) {
    // Create some vbuckets
    check(set_vbucket_state(h, h1, 1, vbucket_state_active), "Failed to set vbucket state.");

    // Set some keys to observe
    item *it = NULL;
    uint64_t cas1, cas2, cas3;

    std::string value('x', 100);
    check(storeCasOut(h, h1, NULL, 0, "key1", value, PROTOCOL_BINARY_RAW_BYTES,
                      it, cas1) == ENGINE_SUCCESS,
          "Set should work.");
    check(storeCasOut(h, h1, NULL, 1, "key2", value, PROTOCOL_BINARY_RAW_BYTES,
                      it, cas2) == ENGINE_SUCCESS,
          "Set should work.");
    check(storeCasOut(h, h1, NULL, 1, "key3", value, PROTOCOL_BINARY_RAW_BYTES,
                      it, cas3) == ENGINE_SUCCESS,
          "Set should work.");

    wait_for_stat_to_be(h, h1, "ep_total_persisted", 3);

    evict_key(h, h1, "key1", 0, "Ejected.");
    evict_key(h, h1, "key2", 1, "Ejected.");

    // Do observe
    std::map<std::string, uint16_t> obskeys;
    obskeys["key1"] = 0;
    obskeys["key2"] = 1;
    obskeys["key3"] = 1;
    observe(h, h1, obskeys);
    checkeq(PROTOCOL_BINARY_RESPONSE_SUCCESS, last_status.load(), "Expected success");

    // Check the result
    uint16_t vb;
    uint16_t keylen;
    char key[10];
    uint8_t persisted;
    uint64_t cas;

    memcpy(&vb, last_body.data(), sizeof(uint16_t));
    check(ntohs(vb) == 0, "Wrong vbucket in result");
    memcpy(&keylen, last_body.data() + 2, sizeof(uint16_t));
    check(ntohs(keylen) == 4, "Wrong keylen in result");
    memcpy(&key, last_body.data() + 4, ntohs(keylen));
    check(strncmp(key, "key1", 4) == 0, "Wrong key in result");
    memcpy(&persisted, last_body.data() + 8, sizeof(uint8_t));
    check(persisted == OBS_STATE_PERSISTED, "Expected persisted in result");
    memcpy(&cas, last_body.data() + 9, sizeof(uint64_t));
    check(ntohll(cas) == cas1, "Wrong cas in result");

    memcpy(&vb, last_body.data() + 17, sizeof(uint16_t));
    check(ntohs(vb) == 1, "Wrong vbucket in result");
    memcpy(&keylen, last_body.data() + 19, sizeof(uint16_t));
    check(ntohs(keylen) == 4, "Wrong keylen in result");
    memcpy(&key, last_body.data() + 21, ntohs(keylen));
    check(strncmp(key, "key2", 4) == 0, "Wrong key in result");
    memcpy(&persisted, last_body.data() + 25, sizeof(uint8_t));
    check(persisted == OBS_STATE_PERSISTED, "Expected persisted in result");
    memcpy(&cas, last_body.data() + 26, sizeof(uint64_t));
    check(ntohll(cas) == cas2, "Wrong cas in result");

    memcpy(&vb, last_body.data() + 34, sizeof(uint16_t));
    check(ntohs(vb) == 1, "Wrong vbucket in result");
    memcpy(&keylen, last_body.data() + 36, sizeof(uint16_t));
    check(ntohs(keylen) == 4, "Wrong keylen in result");
    memcpy(&key, last_body.data() + 38, ntohs(keylen));
    check(strncmp(key, "key3", 4) == 0, "Wrong key in result");
    memcpy(&persisted, last_body.data() + 42, sizeof(uint8_t));
    check(persisted == OBS_STATE_PERSISTED, "Expected persisted in result");
    memcpy(&cas, last_body.data() + 43, sizeof(uint64_t));
    check(ntohll(cas) == cas3, "Wrong cas in result");

    return SUCCESS;
}

static enum test_result test_expired_item_with_item_eviction(ENGINE_HANDLE *h,
                                                             ENGINE_HANDLE_V1 *h1) {
    // Store the item!
    item *itm = NULL;
    check(store(h, h1, NULL, OPERATION_SET, "mykey", "somevalue", &itm) == ENGINE_SUCCESS,
          "Failed set.");
    h1->release(h, NULL, itm);
    gat(h, h1, "mykey", 0, 10); // 10 sec as expiration time
    checkeq(PROTOCOL_BINARY_RESPONSE_SUCCESS, last_status.load(), "gat mykey");
    check(last_body == "somevalue", "Invalid data returned");

    // Store a dummy item since we do not purge the item with highest seqno
    checkeq(ENGINE_SUCCESS,
          store(h, h1, NULL, OPERATION_SET, "dummykey", "dummyvalue", NULL,
                0, 0, 0), "Error setting.");

    wait_for_flusher_to_settle(h, h1);
    evict_key(h, h1, "mykey", 0, "Ejected.");

    // time-travel 11 secs..
    testHarness.time_travel(11);

    // Compaction on VBucket 0
    compact_db(h, h1, 0, 0, 10, 10, 0);

    useconds_t sleepTime = 128;
    while (get_int_stat(h, h1, "ep_pending_compactions") != 0) {
        decayingSleep(&sleepTime);
    }

    wait_for_flusher_to_settle(h, h1);
    wait_for_stat_to_be(h, h1, "ep_pending_compactions", 0);
    checkeq(1, get_int_stat(h, h1, "vb_active_expired"),
          "Expect the compactor to delete an expired item");

    // The item is already expired...
    checkeq(ENGINE_KEY_ENOENT,
            get(h, h1, NULL, &itm, "mykey", 0),
            "Item should be gone");
    return SUCCESS;
}

static enum test_result test_non_existent_get_and_delete(ENGINE_HANDLE *h,
                                                         ENGINE_HANDLE_V1 *h1) {

    item *i = NULL;
    checkeq(ENGINE_KEY_ENOENT,
            get(h, h1, NULL, &i, "key1", 0),
            "Unexpected return status");
    checkeq(0, get_int_stat(h, h1, "curr_temp_items"), "Unexpected temp item");
    checkeq(ENGINE_KEY_ENOENT, del(h, h1, "key3", 0, 0), "Unexpected return status");
    checkeq(0, get_int_stat(h, h1, "curr_temp_items"), "Unexpected temp item");
    return SUCCESS;
}

static enum test_result test_mb16421(ENGINE_HANDLE *h,
                                     ENGINE_HANDLE_V1 *h1) {
    // Store the item!
    item *itm = NULL;
    checkeq(ENGINE_SUCCESS,
            store(h, h1, NULL, OPERATION_SET, "mykey", "somevalue", &itm),
            "Failed set.");
    h1->release(h, NULL, itm);
    wait_for_flusher_to_settle(h, h1);

    // Evict Item!
    evict_key(h, h1, "mykey", 0, "Ejected.");

    // Issue Get Meta
    check(get_meta(h, h1, "mykey"), "Expected to get meta");

    // Issue Get
    checkeq(ENGINE_SUCCESS,
            get(h, h1, NULL, &itm, "mykey", 0), "Item should be there");
    h1->release(h, NULL, itm);

    return SUCCESS;
}

static enum test_result test_get_random_key(ENGINE_HANDLE *h,
                                            ENGINE_HANDLE_V1 *h1) {

    const void *cookie = testHarness.create_cookie();

    // An empty database should return no key
    protocol_binary_request_header pkt;
    memset(&pkt, 0, sizeof(pkt));
    pkt.request.opcode = PROTOCOL_BINARY_CMD_GET_RANDOM_KEY;

    checkeq(ENGINE_KEY_ENOENT,
            h1->unknown_command(h, cookie, &pkt, add_response, testHarness.doc_namespace),
            "Database should be empty");

    // Store a key
    item *itm = NULL;
    checkeq(ENGINE_SUCCESS,
            store(h, h1, NULL, OPERATION_SET, "mykey", "{\"some\":\"value\"}",
                  &itm, 0, 0, 3600, PROTOCOL_BINARY_DATATYPE_JSON),
            "Failed set.");
    h1->release(h, NULL, itm);
    checkeq(ENGINE_SUCCESS,
            get(h, h1, NULL, &itm, "mykey", 0),
            "Item should be there");
    h1->release(h, NULL, itm);

    // We should be able to get one if there is something in there
    checkeq(ENGINE_SUCCESS,
            h1->unknown_command(h, cookie, &pkt, add_response, testHarness.doc_namespace),
            "get random should work");
    checkeq(PROTOCOL_BINARY_RESPONSE_SUCCESS, last_status.load(), "Expected success");
    checkeq(static_cast<uint8_t>(PROTOCOL_BINARY_DATATYPE_JSON),
            last_datatype.load(),
            "Expected datatype to be JSON");

    // Since it is random we can't really check that we don't get the
    // same value twice...

    // Check for invalid packets
    pkt.request.extlen = 1;
    checkeq(ENGINE_EINVAL,
            h1->unknown_command(h, cookie, &pkt, add_response, testHarness.doc_namespace),
            "extlen not allowed");

    pkt.request.extlen = 0;
    pkt.request.keylen = 1;
    checkeq(ENGINE_EINVAL,
            h1->unknown_command(h, cookie, &pkt, add_response, testHarness.doc_namespace),
            "keylen not allowed");

    pkt.request.keylen = 0;
    pkt.request.bodylen = 1;
    checkeq(ENGINE_EINVAL,
            h1->unknown_command(h, cookie, &pkt, add_response, testHarness.doc_namespace),
            "bodylen not allowed");

    testHarness.destroy_cookie(cookie);
    return SUCCESS;
}

static enum test_result test_failover_log_behavior(ENGINE_HANDLE *h,
                                                   ENGINE_HANDLE_V1 *h1) {

    uint64_t num_entries, top_entry_id;
    // warm up
    wait_for_warmup_complete(h, h1);
    num_entries = get_int_stat(h, h1, "vb_0:num_entries", "failovers");

    check(num_entries == 1, "Failover log should have one entry for new vbucket");
    top_entry_id = get_ull_stat(h, h1, "vb_0:0:id", "failovers");

    // restart
    testHarness.reload_engine(&h, &h1,
                              testHarness.engine_path,
                              testHarness.get_current_testcase()->cfg,
                              true, true);
    wait_for_warmup_complete(h, h1);
    num_entries = get_int_stat(h, h1, "vb_0:num_entries", "failovers");

    check(num_entries == 2, "Failover log should have grown");
    check(get_ull_stat(h, h1, "vb_0:0:id", "failovers") != top_entry_id,
            "Entry at current seq should be overwritten after restart");

    int num_items = 10;
    for (int j = 0; j < num_items; ++j) {
        item *i = NULL;
        std::stringstream ss;
        ss << "key" << j;
        checkeq(ENGINE_SUCCESS,
                store(h, h1, NULL, OPERATION_SET, ss.str().c_str(), "data", &i),
                "Failed to store a value");
        h1->release(h, NULL, i);
    }

    wait_for_flusher_to_settle(h, h1);
    wait_for_stat_to_be(h, h1, "curr_items", 10);

    // restart
    testHarness.reload_engine(&h, &h1,
                              testHarness.engine_path,
                              testHarness.get_current_testcase()->cfg,
                              true, true);
    wait_for_warmup_complete(h, h1);
    num_entries = get_int_stat(h, h1, "vb_0:num_entries", "failovers");

    check(num_entries == 3, "Failover log should have grown");
    check(get_ull_stat(h, h1, "vb_0:0:seq", "failovers") == 10,
            "Latest failover log entry should have correct high sequence number");

    return SUCCESS;
}

static enum test_result test_hlc_cas(ENGINE_HANDLE *h,
                                     ENGINE_HANDLE_V1 *h1) {
    const char *key = "key";
    item *i = NULL;
    item_info info;
    uint64_t curr_cas = 0, prev_cas = 0;

    memset(&info, 0, sizeof(info));

    checkeq(ENGINE_SUCCESS,
            store(h, h1, NULL, OPERATION_ADD, key, "data1", &i, 0, 0),
            "Failed to store an item");
    h1->release(h, NULL, i);

    check(get_item_info(h, h1, &info, key), "Error in getting item info");
    curr_cas = info.cas;
    check(curr_cas > prev_cas, "CAS is not monotonically increasing");
    prev_cas = curr_cas;

    checkeq(ENGINE_SUCCESS,
            store(h, h1, NULL, OPERATION_SET, key, "data2", &i, 0, 0),
            "Failed to store an item");
    h1->release(h, NULL, i);

    check(get_item_info(h, h1, &info, key), "Error getting item info");
    curr_cas = info.cas;
    check(curr_cas > prev_cas, "CAS is not monotonically increasing");
    prev_cas = curr_cas;

    checkeq(ENGINE_SUCCESS,
            store(h, h1, NULL, OPERATION_REPLACE, key, "data3", &i, 0, 0),
            "Failed to store an item");
    h1->release(h, NULL, i);

    check(get_item_info(h, h1, &info, key), "Error in getting item info");
    curr_cas = info.cas;
    check(curr_cas > prev_cas, "CAS is not monotonically increasing");
    prev_cas = curr_cas;

    getl(h, h1, key, 0, 10);
    checkeq(PROTOCOL_BINARY_RESPONSE_SUCCESS, last_status.load(),
          "Expected to be able to getl on first try");
    curr_cas = last_cas;
    check(curr_cas > prev_cas, "CAS is not monotonically increasing");
    return SUCCESS;
}

/*
    Basic test demonstrating multi-bucket operations.
    Checks that writing the same key to many buckets works as it should.
*/
static enum test_result test_multi_bucket_set_get(engine_test_t* test) {
    const int n_buckets = 20;
    std::vector<BucketHolder> buckets;
    if (create_buckets(test->cfg, n_buckets, buckets) != n_buckets) {
        destroy_buckets(buckets);
        return FAIL;

    }

    for (auto bucket : buckets) {
        // re-use test_setup which will wait for bucket ready
        test_setup(bucket.h, bucket.h1);
    }

    int ii = 0;
    for (auto bucket : buckets) {
        item*i = NULL;
        std::stringstream val;
        val << "value_" << ii++;
        checkeq(ENGINE_SUCCESS,
              store(bucket.h, bucket.h1, NULL,
                    OPERATION_SET, "key", val.str().c_str(), &i),
                    "Error setting.");
        bucket.h1->release(bucket.h, NULL, i);
    }

    // Read back the values
    ii = 0;
    for (auto bucket : buckets) {
        std::stringstream val;
        val << "value_" << ii++;
        check_key_value(bucket.h, bucket.h1,
                        "key", val.str().c_str(), val.str().length());
    }

    destroy_buckets(buckets);

    return SUCCESS;
}

// Regression test for MB-17517 - ensure that if an item is locked when TAP
// attempts to stream it, it doesn't get a CAS of -1.
static enum test_result test_mb17517_tap_with_locked_key(ENGINE_HANDLE *h,
                                                         ENGINE_HANDLE_V1 *h1) {
    const uint16_t vbid = 0;
    // Store an item and immediately lock it.
    item *it = NULL;
    std::string key("key");
    checkeq(store(h, h1, NULL, OPERATION_SET, key.c_str(), "value",
                  &it, 0, vbid, 3600, PROTOCOL_BINARY_RAW_BYTES),
            ENGINE_SUCCESS,
            "Failed to store an item.");
    h1->release(h, NULL, it);

    uint32_t lock_timeout = 10;
    getl(h, h1, key.c_str(), vbid, lock_timeout);
    checkeq(PROTOCOL_BINARY_RESPONSE_SUCCESS, last_status.load(),
            "Expected to be able to getl on first try");

    wait_for_flusher_to_settle(h, h1);

    // Create the TAP connection and try to get the items.
    const void *cookie = testHarness.create_cookie();
    testHarness.lock_cookie(cookie);
    std::string name("test_mb17517_tap_with_locked_key");
    TAP_ITERATOR iter = h1->get_tap_iterator(h, cookie, name.c_str(),
                                             name.length(),
                                             TAP_CONNECT_FLAG_DUMP, NULL, 0);
    check(iter != NULL, "Failed to create a tap iterator");

    void *engine_specific;
    uint16_t nengine_specific;
    uint8_t ttl;
    uint16_t flags;
    uint32_t seqno;
    uint16_t vbucket;
    tap_event_t event;

    uint16_t unlikely_vbucket_identifier = 17293;

    do {
        vbucket = unlikely_vbucket_identifier;
        event = iter(h, cookie, &it, &engine_specific,
                     &nengine_specific, &ttl, &flags,
                     &seqno, &vbucket);

        switch (event) {
        case TAP_PAUSE:
            testHarness.waitfor_cookie(cookie);
            break;
        case TAP_OPAQUE:
        case TAP_NOOP:
            break;
        case TAP_MUTATION: {
            testHarness.unlock_cookie(cookie);

            item_info info;
            info.nvalue = 1;
            if (!h1->get_item_info(h, NULL, it, &info)) {
                fprintf(stderr, "test_mb17517_tap_with_locked_key: "
                        "get_item_info failed\n");
                return FAIL;
            }

            // Check the CAS.
            if (info.cas == ~0ull) {
                fprintf(stderr, "test_mb17517_tap_with_locked_key: "
                        "Got CAS of -1 in TAP_MUTATION\n");
                return FAIL;
            }
            h1->release(h, NULL, it);
            testHarness.lock_cookie(cookie);
            break;
        }
        case TAP_DISCONNECT:
            break;
        default:
            std::cerr << "Unexpected event:  " << event << std::endl;
            return FAIL;
        }

    } while (event != TAP_DISCONNECT);

    testHarness.unlock_cookie(cookie);
    testHarness.destroy_cookie(cookie);

    return SUCCESS;
}

static void force_vbstate_to_25x(std::string dbname, int vbucket) {
    std::string filename = dbname +
                           DIRECTORY_SEPARATOR_CHARACTER +
                           std::to_string(vbucket) +
                           ".couch.1";
    Db* handle;
    couchstore_error_t err = couchstore_open_db(filename.c_str(),
                                                COUCHSTORE_OPEN_FLAG_CREATE,
                                                &handle);

    checkeq(COUCHSTORE_SUCCESS, err, "Failed to open new database");

    // Create 2.5 _local/vbstate
    std::string vbstate2_5_x ="{\"state\": \"active\","
                              " \"checkpoint_id\": \"1\","
                              " \"max_deleted_seqno\": \"0\"}";
    LocalDoc vbstate;
    vbstate.id.buf = (char *)"_local/vbstate";
    vbstate.id.size = sizeof("_local/vbstate") - 1;
    vbstate.json.buf = (char *)vbstate2_5_x.c_str();
    vbstate.json.size = vbstate2_5_x.size();
    vbstate.deleted = 0;

    err = couchstore_save_local_document(handle, &vbstate);
    checkeq(COUCHSTORE_SUCCESS, err, "Failed to write local document");
    couchstore_commit(handle);
    couchstore_close_file(handle);
    couchstore_free_db(handle);
}

// Regression test for MB-19635
// Check that warming up from a 2.x couchfile doesn't end up with a UUID of 0
// we warmup 2 vbuckets and ensure they get unique IDs.
static enum test_result test_mb19635_upgrade_from_25x(ENGINE_HANDLE *h,
                                                      ENGINE_HANDLE_V1 *h1) {

    std::string backend = get_str_stat(h, h1, "ep_backend");
    if (backend == "forestdb") {
        return SKIPPED;
    }

    std::string dbname = get_dbname(testHarness.get_current_testcase()->cfg);

    force_vbstate_to_25x(dbname, 0);
    force_vbstate_to_25x(dbname, 1);

    // Now shutdown engine force and restart to warmup from the 2.5.x data.
    testHarness.reload_engine(&h, &h1,
                              testHarness.engine_path,
                              testHarness.get_current_testcase()->cfg,
                              true, false);
    wait_for_warmup_complete(h, h1);
    uint64_t vb_uuid0 = get_ull_stat(h, h1, "vb_0:uuid", "vbucket-details");
    uint64_t vb_uuid1 = get_ull_stat(h, h1, "vb_1:uuid", "vbucket-details");
    checkne(vb_uuid0, vb_uuid1, "UUID is not unique");
    return SUCCESS;
}

// Regression test the stats calls that they don't blow the snprintf
// buffers. All of the tests in this batch make sure that all of the stats
// exists (the stats call return a fixed set of stats)
static enum test_result test_mb19687_fixed(ENGINE_HANDLE* h,
                                           ENGINE_HANDLE_V1* h1) {

    std::vector<std::string> roKVStoreStats = {
                "ro_0:backend_type",
                "ro_0:close",
                "ro_0:failure_get",
                "ro_0:failure_open",
                "ro_0:io_compaction_read_bytes",
                "ro_0:io_compaction_write_bytes",
                "ro_0:io_num_read",
                "ro_0:io_num_write",
                "ro_0:io_read_bytes",
                "ro_0:io_total_read_bytes",
                "ro_0:io_total_write_bytes",
                "ro_0:io_write_bytes",
                "ro_0:numLoadedVb",
                "ro_0:open",
                "ro_1:backend_type",
                "ro_1:close",
                "ro_1:failure_get",
                "ro_1:failure_open",
                "ro_1:io_compaction_read_bytes",
                "ro_1:io_compaction_write_bytes",
                "ro_1:io_num_read",
                "ro_1:io_num_write",
                "ro_1:io_read_bytes",
                "ro_1:io_total_read_bytes",
                "ro_1:io_total_write_bytes",
                "ro_1:io_write_bytes",
                "ro_1:numLoadedVb",
                "ro_1:open",
                "ro_2:backend_type",
                "ro_2:close",
                "ro_2:failure_get",
                "ro_2:failure_open",
                "ro_2:io_compaction_read_bytes",
                "ro_2:io_compaction_write_bytes",
                "ro_2:io_num_read",
                "ro_2:io_num_write",
                "ro_2:io_read_bytes",
                "ro_2:io_total_read_bytes",
                "ro_2:io_total_write_bytes",
                "ro_2:io_write_bytes",
                "ro_2:numLoadedVb",
                "ro_2:open",
                "ro_3:backend_type",
                "ro_3:close",
                "ro_3:failure_get",
                "ro_3:failure_open",
                "ro_3:io_compaction_read_bytes",
                "ro_3:io_compaction_write_bytes",
                "ro_3:io_num_read",
                "ro_3:io_num_write",
                "ro_3:io_read_bytes",
                "ro_3:io_total_read_bytes",
                "ro_3:io_total_write_bytes",
                "ro_3:io_write_bytes",
                "ro_3:numLoadedVb",
                "ro_3:open"
    };

    std::vector<std::string> rwKVStoreStats = {
                "rw_0:backend_type",
                "rw_0:close",
                "rw_0:failure_del",
                "rw_0:failure_get",
                "rw_0:failure_open",
                "rw_0:failure_set",
                "rw_0:failure_vbset",
                "rw_0:io_compaction_read_bytes",
                "rw_0:io_compaction_write_bytes",
                "rw_0:io_num_read",
                "rw_0:io_num_write",
                "rw_0:io_read_bytes",
                "rw_0:io_total_read_bytes",
                "rw_0:io_total_write_bytes",
                "rw_0:io_write_bytes",
                "rw_0:lastCommDocs",
                "rw_0:numLoadedVb",
                "rw_0:open",
                "rw_1:backend_type",
                "rw_1:close",
                "rw_1:failure_del",
                "rw_1:failure_get",
                "rw_1:failure_open",
                "rw_1:failure_set",
                "rw_1:failure_vbset",
                "rw_1:io_compaction_read_bytes",
                "rw_1:io_compaction_write_bytes",
                "rw_1:io_num_read",
                "rw_1:io_num_write",
                "rw_1:io_read_bytes",
                "rw_1:io_total_read_bytes",
                "rw_1:io_total_write_bytes",
                "rw_1:io_write_bytes",
                "rw_1:lastCommDocs",
                "rw_1:numLoadedVb",
                "rw_1:open",
                "rw_2:backend_type",
                "rw_2:close",
                "rw_2:failure_del",
                "rw_2:failure_get",
                "rw_2:failure_open",
                "rw_2:failure_set",
                "rw_2:failure_vbset",
                "rw_2:io_compaction_read_bytes",
                "rw_2:io_compaction_write_bytes",
                "rw_2:io_num_read",
                "rw_2:io_num_write",
                "rw_2:io_read_bytes",
                "rw_2:io_total_read_bytes",
                "rw_2:io_total_write_bytes",
                "rw_2:io_write_bytes",
                "rw_2:lastCommDocs",
                "rw_2:numLoadedVb",
                "rw_2:open",
                "rw_3:backend_type",
                "rw_3:close",
                "rw_3:failure_del",
                "rw_3:failure_get",
                "rw_3:failure_open",
                "rw_3:failure_set",
                "rw_3:failure_vbset",
                "rw_3:io_compaction_read_bytes",
                "rw_3:io_compaction_write_bytes",
                "rw_3:io_num_read",
                "rw_3:io_num_write",
                "rw_3:io_read_bytes",
                "rw_3:io_total_read_bytes",
                "rw_3:io_total_write_bytes",
                "rw_3:io_write_bytes",
                "rw_3:lastCommDocs",
                "rw_3:numLoadedVb",
                "rw_3:open"
    };

    std::string backend = get_str_stat(h, h1, "ep_backend");
    std::vector<std::string> kvstats;

    /* initialize with all the read write stats */
    kvstats.insert(kvstats.begin(), rwKVStoreStats.begin(),
                   rwKVStoreStats.end());

    /* add the read-only stats in the case of couchstore */
    if (backend == "couchdb") {
        kvstats.insert(kvstats.end(), roKVStoreStats.begin(),
                       roKVStoreStats.end());
    }

    // all of these should be const, but g++ seems to have problems with that
    const std::map<std::string, std::vector<std::string> > statsKeys{
        {"tap-vbtakeover 0",
            {
                "name",
                "status",
                "estimate",
                "on_disk_deletes",
                "chk_items",
                "vb_items"
            }
        },
        {"dcp-vbtakeover 0",
            {
                "status",
                "on_disk_deletes",
                "vb_items",
                "chk_items",
                "estimate"
            }
        },
        {"tap",
            {
                "ep_replication_throttle_queue_cap",
                "ep_replication_throttle_threshold",
                "ep_replication_throttled",
                "ep_tap_ack_grace_period",
                "ep_tap_ack_interval",
                "ep_tap_ack_window_size",
                "ep_tap_backoff_period",
                "ep_tap_bg_fetch_requeued",
                "ep_tap_bg_fetched",
                "ep_tap_bg_max_pending",
                "ep_tap_count",
                "ep_tap_deletes",
                "ep_tap_fg_fetched",
                "ep_tap_noop_interval",
                "ep_tap_queue_backfillremaining",
                "ep_tap_queue_backoff",
                "ep_tap_queue_drain",
                "ep_tap_queue_fill",
                "ep_tap_queue_itemondisk",
                "ep_tap_total_backlog_size",
                "ep_tap_total_fetched",
                "ep_tap_total_queue"
            }
        },
        {"dcp",
            {
                "ep_dcp_count",
                "ep_dcp_dead_conn_count",
                "ep_dcp_items_remaining",
                "ep_dcp_items_sent",
                "ep_dcp_max_running_backfills",
                "ep_dcp_num_running_backfills",
                "ep_dcp_producer_count",
                "ep_dcp_queue_backfillremaining",
                "ep_dcp_queue_fill",
                "ep_dcp_total_bytes",
                "ep_dcp_total_queue"
            }
        },
        {"hash",
            {
                "vb_0:counted",
                "vb_0:locks",
                "vb_0:max_depth",
                "vb_0:mem_size",
                "vb_0:mem_size_counted",
                "vb_0:min_depth",
                "vb_0:reported",
                "vb_0:resized",
                "vb_0:size",
                "vb_0:state"
            }},
        {"vbucket",
            {
                "vb_0"
            }
        },
        {"vbucket-details 0",
            {
                "vb_0",
                "vb_0:bloom_filter",
                "vb_0:bloom_filter_key_count",
                "vb_0:bloom_filter_size",
                "vb_0:db_data_size",
                "vb_0:db_file_size",
                "vb_0:drift_ahead_threshold",
                "vb_0:drift_ahead_threshold_exceeded",
                "vb_0:drift_behind_threshold",
                "vb_0:drift_behind_threshold_exceeded",
                "vb_0:high_seqno",
                "vb_0:ht_cache_size",
                "vb_0:ht_item_memory",
                "vb_0:ht_memory",
                "vb_0:logical_clock_ticks",
                "vb_0:max_cas",
                "vb_0:max_cas_str",
                "vb_0:num_ejects",
                "vb_0:num_items",
                "vb_0:num_non_resident",
                "vb_0:num_temp_items",
                "vb_0:ops_create",
                "vb_0:ops_delete",
                "vb_0:ops_reject",
                "vb_0:ops_update",
                "vb_0:pending_writes",
                "vb_0:purge_seqno",
                "vb_0:queue_age",
                "vb_0:queue_drain",
                "vb_0:queue_fill",
                "vb_0:queue_memory",
                "vb_0:queue_size",
                "vb_0:rollback_item_count",
                "vb_0:total_abs_drift",
                "vb_0:total_abs_drift_count",
                "vb_0:uuid"
            }
        },
        {"vbucket-seqno",
            {
                "vb_0:abs_high_seqno",
                "vb_0:high_seqno",
                "vb_0:last_persisted_seqno",
                "vb_0:last_persisted_snap_end",
                "vb_0:last_persisted_snap_start",
                "vb_0:purge_seqno",
                "vb_0:uuid"
            }
        },
        {"vbucket-seqno 0",
            {
                "vb_0:abs_high_seqno",
                "vb_0:high_seqno",
                "vb_0:last_persisted_seqno",
                "vb_0:last_persisted_snap_end",
                "vb_0:last_persisted_snap_start",
                "vb_0:purge_seqno",
                "vb_0:uuid"
            }
        },
        {"prev-vbucket",
            {
                "vb_0"
            }
        },
        {"prev-vbucket",
            {
                "vb_0"
            }
        },
        {"checkpoint",
            {
                "vb_0:last_closed_checkpoint_id",
                "vb_0:mem_usage",
                "vb_0:num_checkpoint_items",
                "vb_0:num_checkpoints",
                "vb_0:num_conn_cursors",
                "vb_0:num_items_for_persistence",
                "vb_0:num_open_checkpoint_items",
                "vb_0:open_checkpoint_id",
                "vb_0:persisted_checkpoint_id",
                "vb_0:persistence:cursor_checkpoint_id",
                "vb_0:persistence:cursor_seqno",
                "vb_0:persistence:num_visits",
                "vb_0:state"
            }
        },
        {"checkpoint 0",
            {
                "vb_0:last_closed_checkpoint_id",
                "vb_0:mem_usage",
                "vb_0:num_checkpoint_items",
                "vb_0:num_checkpoints",
                "vb_0:num_conn_cursors",
                "vb_0:num_items_for_persistence",
                "vb_0:num_open_checkpoint_items",
                "vb_0:open_checkpoint_id",
                "vb_0:persisted_checkpoint_id",
                "vb_0:persistence:cursor_checkpoint_id",
                "vb_0:persistence:cursor_seqno",
                "vb_0:persistence:num_visits",
                "vb_0:state"
            }
        },
        {"uuid",
            {
                "uuid"
            }
        },
        {"kvstore",
              kvstats
        },
        {"info",
            {
                "info"
            }
        },
        {"allocator",
            {
                "detailed"
            }
        },
        {"config",
            {
                "ep_access_scanner_enabled",
                "ep_alog_block_size",
                "ep_alog_path",
                "ep_alog_resident_ratio_threshold",
                "ep_alog_sleep_time",
                "ep_alog_task_time",
                "ep_backend",
                "ep_backfill_mem_threshold",
                "ep_bfilter_enabled",
                "ep_bfilter_fp_prob",
                "ep_bfilter_key_count",
                "ep_bfilter_residency_threshold",
                "ep_bg_fetch_delay",
                "ep_bucket_type",
                "ep_chk_max_items",
                "ep_chk_period",
                "ep_chk_remover_stime",
                "ep_compaction_exp_mem_threshold",
                "ep_compaction_write_queue_cap",
                "ep_config_file",
                "ep_conflict_resolution_type",
                "ep_connection_manager_interval",
                "ep_couch_bucket",
                "ep_cursor_dropping_lower_mark",
                "ep_cursor_dropping_upper_mark",
                "ep_data_traffic_enabled",
                "ep_dbname",
                "ep_dcp_backfill_byte_limit",
                "ep_dcp_conn_buffer_size",
                "ep_dcp_conn_buffer_size_aggr_mem_threshold",
                "ep_dcp_conn_buffer_size_aggressive_perc",
                "ep_dcp_conn_buffer_size_max",
                "ep_dcp_conn_buffer_size_perc",
                "ep_dcp_enable_noop",
                "ep_dcp_flow_control_policy",
                "ep_dcp_max_unacked_bytes",
                "ep_dcp_min_compression_ratio",
                "ep_dcp_idle_timeout",
                "ep_dcp_noop_tx_interval",
                "ep_dcp_producer_snapshot_marker_yield_limit",
                "ep_dcp_consumer_process_buffered_messages_yield_limit",
                "ep_dcp_consumer_process_buffered_messages_batch_size",
                "ep_dcp_scan_byte_limit",
                "ep_dcp_scan_item_limit",
                "ep_dcp_takeover_max_time",
                "ep_dcp_value_compression_enabled",
                "ep_defragmenter_age_threshold",
                "ep_defragmenter_chunk_duration",
                "ep_defragmenter_enabled",
                "ep_defragmenter_interval",
                "ep_enable_chk_merge",
                "ep_exp_pager_enabled",
                "ep_exp_pager_initial_run_time",
                "ep_exp_pager_stime",
                "ep_failpartialwarmup",
                "ep_flushall_enabled",
                "ep_getl_default_timeout",
                "ep_getl_max_timeout",
                "ep_hlc_drift_ahead_threshold_us",
                "ep_hlc_drift_behind_threshold_us",
                "ep_ht_locks",
                "ep_ht_size",
                "ep_initfile",
                "ep_item_eviction_policy",
                "ep_item_num_based_new_chk",
                "ep_keep_closed_chks",
                "ep_max_checkpoints",
                "ep_max_failover_entries",
                "ep_max_item_size",
                "ep_max_num_auxio",
                "ep_max_num_nonio",
                "ep_max_num_readers",
                "ep_max_num_shards",
                "ep_max_num_workers",
                "ep_max_num_writers",
                "ep_max_size",
                "ep_max_threads",
                "ep_max_vbuckets",
                "ep_mem_high_wat",
                "ep_mem_low_wat",
                "ep_mutation_mem_threshold",
                "ep_pager_active_vb_pcnt",
                "ep_postInitfile",
                "ep_replication_throttle_cap_pcnt",
                "ep_replication_throttle_queue_cap",
                "ep_replication_throttle_threshold",
                "ep_tap_ack_grace_period",
                "ep_tap_ack_initial_sequence_number",
                "ep_tap_ack_interval",
                "ep_tap_ack_window_size",
                "ep_tap_backfill_resident",
                "ep_tap_backlog_limit",
                "ep_tap_backoff_period",
                "ep_tap_bg_max_pending",
                "ep_tap_keepalive",
                "ep_tap_noop_interval",
                "ep_tap_requeue_sleep_time",
                "ep_time_synchronization",
                "ep_uuid",
                "ep_vb0",
                "ep_waitforwarmup",
                "ep_warmup",
                "ep_warmup_batch_size",
                "ep_warmup_min_items_threshold",
                "ep_warmup_min_memory_threshold"
            }
        },
        {"workload",
            {
                "ep_workload:num_readers",
                "ep_workload:num_writers",
                "ep_workload:num_auxio",
                "ep_workload:num_nonio",
                "ep_workload:max_readers",
                "ep_workload:max_writers",
                "ep_workload:max_auxio",
                "ep_workload:max_nonio",
                "ep_workload:num_shards",
                "ep_workload:ready_tasks",
                "ep_workload:num_sleepers",
                "ep_workload:LowPrioQ_AuxIO:InQsize",
                "ep_workload:LowPrioQ_AuxIO:OutQsize",
                "ep_workload:LowPrioQ_NonIO:InQsize",
                "ep_workload:LowPrioQ_NonIO:OutQsize",
                "ep_workload:LowPrioQ_Reader:InQsize",
                "ep_workload:LowPrioQ_Reader:OutQsize",
                "ep_workload:LowPrioQ_Writer:InQsize",
                "ep_workload:LowPrioQ_Writer:OutQsize"
            }
        },
        {"failovers 0",
            {
                "vb_0:0:id",
                "vb_0:0:seq",
                "vb_0:num_entries",
                "vb_0:num_erroneous_entries_erased"
            }
        },
        {"failovers",
            {
                "vb_0:0:id",
                "vb_0:0:seq",
                "vb_0:num_entries",
                "vb_0:num_erroneous_entries_erased"
            }
        },
        {"diskinfo",
            {
                "ep_db_data_size",
                "ep_db_file_size"
            }
        },
        {"diskinfo detail",
            {
                "vb_0:data_size",
                "vb_0:file_size"
            }
        },
        {"", // Note: we convert empty to a null to get engine stats
            {
                "bytes",
                "curr_items",
                "curr_items_tot",
                "curr_temp_items",
                "ep_access_scanner_enabled",
                "ep_access_scanner_last_runtime",
                "ep_access_scanner_num_items",
                "ep_access_scanner_task_time",
                "ep_active_ahead_exceptions",
                "ep_active_behind_exceptions",
                "ep_active_hlc_drift",
                "ep_active_hlc_drift_count",
                "ep_alog_block_size",
                "ep_alog_path",
                "ep_alog_resident_ratio_threshold",
                "ep_alog_sleep_time",
                "ep_alog_task_time",
                "ep_backend",
                "ep_backfill_mem_threshold",
                "ep_bfilter_enabled",
                "ep_bfilter_fp_prob",
                "ep_bfilter_key_count",
                "ep_bfilter_residency_threshold",
                "ep_bg_fetch_delay",
                "ep_bg_fetched",
                "ep_bg_meta_fetched",
                "ep_bg_remaining_jobs",
                "ep_blob_num",
                "ep_blob_overhead",
                "ep_bucket_priority",
                "ep_bucket_type",
                "ep_chk_max_items",
                "ep_chk_period",
                "ep_chk_persistence_remains",
                "ep_chk_persistence_timeout",
                "ep_chk_remover_stime",
                "ep_clock_cas_drift_threshold_exceeded",
                "ep_commit_num",
                "ep_commit_time",
                "ep_commit_time_total",
                "ep_compaction_exp_mem_threshold",
                "ep_compaction_write_queue_cap",
                "ep_config_file",
                "ep_conflict_resolution_type",
                "ep_connection_manager_interval",
                "ep_couch_bucket",
                "ep_cursor_dropping_lower_mark",
                "ep_cursor_dropping_lower_threshold",
                "ep_cursor_dropping_upper_mark",
                "ep_cursor_dropping_upper_threshold",
                "ep_cursors_dropped",
                "ep_data_traffic_enabled",
                "ep_db_data_size",
                "ep_db_file_size",
                "ep_dbname",
                "ep_dcp_backfill_byte_limit",
                "ep_dcp_conn_buffer_size",
                "ep_dcp_conn_buffer_size_aggr_mem_threshold",
                "ep_dcp_conn_buffer_size_aggressive_perc",
                "ep_dcp_conn_buffer_size_max",
                "ep_dcp_conn_buffer_size_perc",
                "ep_dcp_consumer_process_buffered_messages_batch_size",
                "ep_dcp_consumer_process_buffered_messages_yield_limit",
                "ep_dcp_enable_noop",
                "ep_dcp_flow_control_policy",
                "ep_dcp_idle_timeout",
                "ep_dcp_max_unacked_bytes",
                "ep_dcp_min_compression_ratio",
                "ep_dcp_noop_tx_interval",
                "ep_dcp_producer_snapshot_marker_yield_limit",
                "ep_dcp_scan_byte_limit",
                "ep_dcp_scan_item_limit",
                "ep_dcp_takeover_max_time",
                "ep_dcp_value_compression_enabled",
                "ep_defragmenter_age_threshold",
                "ep_defragmenter_chunk_duration",
                "ep_defragmenter_enabled",
                "ep_defragmenter_interval",
                "ep_defragmenter_num_moved",
                "ep_defragmenter_num_visited",
                "ep_degraded_mode",
                "ep_diskqueue_drain",
                "ep_diskqueue_fill",
                "ep_diskqueue_items",
                "ep_diskqueue_memory",
                "ep_diskqueue_pending",
                "ep_enable_chk_merge",
                "ep_exp_pager_enabled",
                "ep_exp_pager_initial_run_time",
                "ep_exp_pager_stime",
                "ep_expired_access",
                "ep_expired_compactor",
                "ep_expired_pager",
                "ep_expiry_pager_task_time",
                "ep_failpartialwarmup",
                "ep_flush_all",
                "ep_flush_duration_total",
                "ep_flushall_enabled",
                "ep_flusher_state",
                "ep_flusher_todo",
                "ep_getl_default_timeout",
                "ep_getl_max_timeout",
                "ep_hlc_drift_ahead_threshold_us",
                "ep_hlc_drift_behind_threshold_us",
                "ep_ht_locks",
                "ep_ht_size",
                "ep_initfile",
                "ep_io_compaction_read_bytes",
                "ep_io_compaction_write_bytes",
                "ep_io_total_read_bytes",
                "ep_io_total_write_bytes",
                "ep_item_begin_failed",
                "ep_item_commit_failed",
                "ep_item_eviction_policy",
                "ep_item_flush_expired",
                "ep_item_flush_failed",
                "ep_item_num",
                "ep_item_num_based_new_chk",
                "ep_items_rm_from_checkpoints",
                "ep_keep_closed_chks",
                "ep_kv_size",
                "ep_max_bg_remaining_jobs",
                "ep_max_checkpoints",
                "ep_max_failover_entries",
                "ep_max_item_size",
                "ep_max_num_auxio",
                "ep_max_num_nonio",
                "ep_max_num_readers",
                "ep_max_num_shards",
                "ep_max_num_workers",
                "ep_max_num_writers",
                "ep_max_size",
                "ep_max_threads",
                "ep_max_vbuckets",
                "ep_mem_high_wat",
                "ep_mem_high_wat_percent",
                "ep_mem_low_wat",
                "ep_mem_low_wat_percent",
                "ep_mem_tracker_enabled",
                "ep_meta_data_disk",
                "ep_meta_data_memory",
                "ep_mlog_compactor_runs",
                "ep_mutation_mem_threshold",
                "ep_num_access_scanner_runs",
                "ep_num_access_scanner_skips",
                "ep_num_eject_failures",
                "ep_num_expiry_pager_runs",
                "ep_num_non_resident",
                "ep_num_not_my_vbuckets",
                "ep_num_ops_del_meta",
                "ep_num_ops_del_meta_res_fail",
                "ep_num_ops_del_ret_meta",
                "ep_num_ops_get_meta",
                "ep_num_ops_get_meta_on_set_meta",
                "ep_num_ops_set_meta",
                "ep_num_ops_set_meta_res_fail",
                "ep_num_ops_set_ret_meta",
                "ep_num_pager_runs",
                "ep_num_value_ejects",
                "ep_num_workers",
                "ep_oom_errors",
                "ep_overhead",
                "ep_pager_active_vb_pcnt",
                "ep_pending_compactions",
                "ep_pending_ops",
                "ep_pending_ops_max",
                "ep_pending_ops_max_duration",
                "ep_pending_ops_total",
                "ep_persist_vbstate_total",
                "ep_postInitfile",
                "ep_queue_size",
                "ep_replica_ahead_exceptions",
                "ep_replica_behind_exceptions",
                "ep_replica_hlc_drift",
                "ep_replica_hlc_drift_count",
                "ep_replication_throttle_cap_pcnt",
                "ep_replication_throttle_queue_cap",
                "ep_replication_throttle_threshold",
                "ep_rollback_count",
                "ep_startup_time",
                "ep_storage_age",
                "ep_storage_age_highwat",
                "ep_storedval_num",
                "ep_storedval_overhead",
                "ep_storedval_size",
                "ep_tap_ack_grace_period",
                "ep_tap_ack_initial_sequence_number",
                "ep_tap_ack_interval",
                "ep_tap_ack_window_size",
                "ep_tap_backfill_resident",
                "ep_tap_backlog_limit",
                "ep_tap_backoff_period",
                "ep_tap_bg_fetch_requeued",
                "ep_tap_bg_fetched",
                "ep_tap_bg_max_pending",
                "ep_tap_keepalive",
                "ep_tap_noop_interval",
                "ep_tap_requeue_sleep_time",
                "ep_time_synchronization",
                "ep_tmp_oom_errors",
                "ep_total_cache_size",
                "ep_total_del_items",
                "ep_total_enqueued",
                "ep_total_new_items",
                "ep_total_persisted",
                "ep_uncommitted_items",
                "ep_uuid",
                "ep_value_size",
                "ep_vb0",
                "ep_vb_total",
                "ep_vbucket_del",
                "ep_vbucket_del_fail",
                "ep_version",
                "ep_waitforwarmup",
                "ep_warmup",
                "ep_warmup_batch_size",
                "ep_warmup_dups",
                "ep_warmup_min_items_threshold",
                "ep_warmup_min_memory_threshold",
                "ep_warmup_oom",
                "ep_warmup_thread",
                "ep_warmup_time",
                "ep_workload_pattern",
                "mem_used",
                "rollback_item_count",
                "vb_active_curr_items",
                "vb_active_eject",
                "vb_active_expired",
                "vb_active_ht_memory",
                "vb_active_itm_memory",
                "vb_active_meta_data_disk",
                "vb_active_meta_data_memory",
                "vb_active_num",
                "vb_active_num_non_resident",
                "vb_active_ops_create",
                "vb_active_ops_delete",
                "vb_active_ops_reject",
                "vb_active_ops_update",
                "vb_active_perc_mem_resident",
                "vb_active_queue_age",
                "vb_active_queue_drain",
                "vb_active_queue_fill",
                "vb_active_queue_memory",
                "vb_active_queue_pending",
                "vb_active_queue_size",
                "vb_active_rollback_item_count",
                "vb_dead_num",
                "vb_pending_curr_items",
                "vb_pending_eject",
                "vb_pending_expired",
                "vb_pending_ht_memory",
                "vb_pending_itm_memory",
                "vb_pending_meta_data_disk",
                "vb_pending_meta_data_memory",
                "vb_pending_num",
                "vb_pending_num_non_resident",
                "vb_pending_ops_create",
                "vb_pending_ops_delete",
                "vb_pending_ops_reject",
                "vb_pending_ops_update",
                "vb_pending_perc_mem_resident",
                "vb_pending_queue_age",
                "vb_pending_queue_drain",
                "vb_pending_queue_fill",
                "vb_pending_queue_memory",
                "vb_pending_queue_pending",
                "vb_pending_queue_size",
                "vb_pending_rollback_item_count",
                "vb_replica_curr_items",
                "vb_replica_eject",
                "vb_replica_expired",
                "vb_replica_ht_memory",
                "vb_replica_itm_memory",
                "vb_replica_meta_data_disk",
                "vb_replica_meta_data_memory",
                "vb_replica_num",
                "vb_replica_num_non_resident",
                "vb_replica_ops_create",
                "vb_replica_ops_delete",
                "vb_replica_ops_reject",
                "vb_replica_ops_update",
                "vb_replica_perc_mem_resident",
                "vb_replica_queue_age",
                "vb_replica_queue_drain",
                "vb_replica_queue_fill",
                "vb_replica_queue_memory",
                "vb_replica_queue_pending",
                "vb_replica_queue_size",
                "vb_replica_rollback_item_count"
            }
        }
    };

    bool error = false;
    for (const auto& entry : statsKeys) {

        vals.clear();
        checkeq(ENGINE_SUCCESS,
                h1->get_stats(h, nullptr, entry.first.empty() ?
                                            nullptr : entry.first.data(),
                              entry.first.size(), add_stats),
                (std::string("Failed to get stats: ") + entry.first).c_str());

        std::unordered_set<std::string> accountedFor;
        for (const auto& key : entry.second) {
            auto iter = vals.find(key);
            if (iter == vals.end()) {
                error = true;
                fprintf(stderr, "Missing stat:  %s from stat group %s\n",
                        key.c_str(),
                        entry.first.c_str());
            } else {
                accountedFor.insert(key);
            }
        }

        if (entry.second.size() != vals.size()) {
            fprintf(stderr,
                    "Incorrect number of stats returned for stat group %s: %lu != %lu\n"
                    " Unaccounted for stat keys:\n",
                    entry.first.c_str(), (unsigned long)entry.second.size(),
                    (unsigned long)vals.size());
            error = true;
            for (const auto& statPair : vals) {
                if (accountedFor.count(statPair.first) == 0) {
                    fprintf(stderr, "  \"%s\",\n", statPair.first.c_str());
                }
            }
        }
    }

    if (error) {
        abort_msg("missing stats", "stats error", __FILE__, __LINE__);
    }

    return SUCCESS;
}

// Regression test the stats calls that they don't blow the snprintf
// buffers. All of the tests in this batch make sure that some of the stats
// exists (the server may return more)
static enum test_result test_mb19687_variable(ENGINE_HANDLE* h,
                                              ENGINE_HANDLE_V1* h1) {
    // all of these should be const, but g++ seems to have problems with that
    std::map<std::string, std::vector<std::string> > statsKeys{
        {"dispatcher", {}}, // Depends on how how long the dispatcher ran..

//        {"tapagg foo",      {}}, // tapagg takes a key and I need to have that tap stream
//        {"dcpagg bar",      {}}, // dcpagg takes a key and I need to have that dcp stream

        {"key mykey",
            {
                "key_cas",
                "key_exptime",
                "key_flags",
                "key_is_dirty",
                "key_vb_state"
            }
        },
        {"vkey mykey",
            {
                "key_cas",
                "key_exptime",
                "key_flags",
                "key_is_dirty",
                "key_valid",
                "key_vb_state"
            }
        },
        {"memory",
            {
                "bytes",
                "ep_blob_num",
                "ep_blob_overhead",
                "ep_item_num",
                "ep_kv_size",
                "ep_max_size",
                "ep_mem_high_wat",
                "ep_mem_high_wat_percent",
                "ep_mem_low_wat",
                "ep_mem_low_wat_percent",
                "ep_oom_errors",
                "ep_overhead",
                "ep_storedval_num",
                "ep_storedval_overhead",
                "ep_storedval_size",
                "ep_tmp_oom_errors",
                "ep_value_size",
                "mem_used",
            }
        },

        // These stat groups return histograms so we can't guess the
        // key names...
        {"timings",
            {}
        },
        {"scheduler",
            {}
        },
        {"runtimes",
            {}
        },
        {"kvtimings",
            {}
        },

        {"warmup",
            {
                "ep_warmup",
                "ep_warmup_state",
                "ep_warmup_thread",
                "ep_warmup_key_count",
                "ep_warmup_value_count",
                "ep_warmup_dups",
                "ep_warmup_oom",
                "ep_warmup_min_memory_threshold",
                "ep_warmup_min_item_threshold",
                "ep_warmup_estimated_key_count",
                "ep_warmup_estimated_value_count"
            }
        }
    };

    item_info info;
    memset(&info, 0, sizeof(info));

    item *i = nullptr;
    checkeq(ENGINE_SUCCESS,
            store(h, h1, NULL, OPERATION_ADD, "mykey", "data1", &i, 0, 0),
            "Failed to store an item");
    h1->release(h, NULL, i);

    bool error = false;
    for (const auto& entry : statsKeys) {
        vals.clear();
        checkeq(ENGINE_SUCCESS,
                h1->get_stats(h, nullptr, entry.first.data(),
                              entry.first.size(), add_stats),
                (std::string("Failed to get stats: ") + entry.first).c_str());

        // Verify that the stats we expected is there..
        for (const auto& key : entry.second) {
            auto iter = vals.find(key);
            if (iter == vals.end()) {
                error = true;
                fprintf(stderr, "Missing stat:  %s from stat group %s\n",
                        key.c_str(),
                        entry.first.c_str());
            }
        }
    }

    if (error) {
        abort_msg("missing stats", "stats error", __FILE__, __LINE__);
    }

    return SUCCESS;
}

static enum test_result test_mb20697(ENGINE_HANDLE *h,
                                     ENGINE_HANDLE_V1 *h1) {
    checkeq(ENGINE_SUCCESS,
            h1->get_stats(h, NULL, NULL, 0, add_stats),
            "Failed to get stats.");

    std::string dbname = vals["ep_dbname"];

    /* Nuke the database directory to simulate the commit failure */
    rmdb(dbname.c_str());

    checkeq(ENGINE_SUCCESS, store(h, h1, NULL, OPERATION_SET,"key", "somevalue",
                                  NULL, 0, 0, 0), "store should have succeeded");

    /* Ensure that this results in commit failure and the stat gets incremented */
    wait_for_stat_change(h, h1, "ep_item_commit_failed", 0);

    // Restore the database directory so the flusher can complete (otherwise
    // the writer thread can loop forever and we cannot shutdown cleanly.
    cb::io::mkdirp(dbname);

    return SUCCESS;
}

/* Check if vbucket reject ops are incremented on persistence failure */
static enum test_result test_mb20744_check_incr_reject_ops(ENGINE_HANDLE* h,
                                                           ENGINE_HANDLE_V1* h1) {

    std::string dbname = get_dbname(testHarness.get_current_testcase()->cfg);
    std::string filename = dbname +
                           DIRECTORY_SEPARATOR_CHARACTER +
                           "0.couch.1";

    /* corrupt the couchstore file */
    FILE *fp = fopen(filename.c_str(), "wb");

    if (fp == nullptr) {
        return FAIL;
    }

    char buf[2048];
    memset(buf, 'x', sizeof(buf));

    size_t numBytes = fwrite(buf, sizeof(char), sizeof(buf), fp);

    fflush(fp);

    checkeq(static_cast<unsigned long>(2048), static_cast<unsigned long>(numBytes),
            "Bytes written should be equal to 2048");

    checkeq(ENGINE_SUCCESS, store(h, h1, NULL, OPERATION_SET,"key", "somevalue",
                                  NULL, 0, 0, 0), "store should have succeeded");

    wait_for_stat_change(h, h1, "vb_active_ops_reject", 0);

    checkeq(1, get_int_stat(h, h1, "vb_0:ops_reject", "vbucket-details 0"),
            "Expected rejected ops to be equal to 1");

    fclose(fp);

    rmdb(filename.c_str());

    cb::io::mkdirp(dbname);

    return SUCCESS;
}

static enum test_result test_mb20943_complete_pending_ops_on_vbucket_delete(
        ENGINE_HANDLE *h, ENGINE_HANDLE_V1 *h1) {
    const void *cookie = testHarness.create_cookie();
    bool  ready = false;
    std::mutex m;
    std::condition_variable cv;
    item *i = NULL;

    check(set_vbucket_state(h, h1, 1, vbucket_state_pending),
              "Failed to set vbucket state.");
    testHarness.set_ewouldblock_handling(cookie, false);

    checkeq(ENGINE_EWOULDBLOCK, get(h, h1, cookie, &i, "key",
                                        1), "Expected EWOULDBLOCK.");

    // Create a thread that will wait for the cookie notify.
    std::thread notify_waiter{[&cv, &ready, &m, &cookie](){
        {
            std::lock_guard<std::mutex> lk(m);
            testHarness.lock_cookie(cookie);
            ready = true;
        }
        // Once we have locked the cookie we can allow the main thread to
        // continue.
        cv.notify_one();
        testHarness.waitfor_cookie(cookie);
        testHarness.unlock_cookie(cookie);

    }};

    std::unique_lock<std::mutex> lk(m);
    // Wait until spawned thread has locked the cookie.
    cv.wait(lk, [&ready]{return ready;});
    lk.unlock();
    vbucketDelete(h, h1, 1);
    // Wait for the thread to finish, which will occur when the thread has been
    // notified.
    notify_waiter.join();

    // vbucket no longer exists and therefore should return not my vbucket.
    checkeq(ENGINE_NOT_MY_VBUCKET,
           get(h, h1, cookie, &i, "key", 1),
            "Expected NOT MY VBUCKET.");
    h1->release(h, NULL, i);
    testHarness.destroy_cookie(cookie);
    return SUCCESS;
}

/* This test case checks the purge seqno validity when no items are actually
   purged in a compaction call */
static enum test_result test_vbucket_compact_no_purge(ENGINE_HANDLE *h,
                                                      ENGINE_HANDLE_V1 *h1) {
    const int num_items = 2;
    const char* key[num_items] = {"k1", "k2"};
    const char* value = "somevalue";

    /* Write 2 keys */
    for (int count = 0; count < num_items; count++){
        checkeq(ENGINE_SUCCESS, store(h, h1, NULL, OPERATION_SET, key[count],
                                      value, NULL, 0, 0, 0),
                "Error setting.");
    }

    /* Delete one key */
    checkeq(ENGINE_SUCCESS, del(h, h1, key[0], 0, 0),
            "Failed remove with value.");

    /* Store a dummy item since we do not purge the item with highest seqno */
    checkeq(ENGINE_SUCCESS,
            store(h, h1, NULL, OPERATION_SET, "dummy_key", value, NULL,
                  0, 0, 0),
            "Error setting.");
    wait_for_flusher_to_settle(h, h1);

    /* Compact once */
    int exp_purge_seqno = get_int_stat(h, h1, "vb_0:high_seqno",
                                       "vbucket-seqno") - 1;
    compact_db(h, h1, 0, 2,
               get_int_stat(h, h1, "vb_0:high_seqno", "vbucket-seqno"), 1, 1);
    wait_for_stat_to_be(h, h1, "ep_pending_compactions", 0);
    checkeq(exp_purge_seqno,
            get_int_stat(h, h1, "vb_0:purge_seqno", "vbucket-seqno"),
            "purge_seqno didn't match expected value");

    /* Compact again, this time we don't expect to purge any items */
    compact_db(h, h1, 0, 2,
               get_int_stat(h, h1, "vb_0:high_seqno", "vbucket-seqno"), 1, 1);
    wait_for_stat_to_be(h, h1, "ep_pending_compactions", 0);
    checkeq(exp_purge_seqno,
            get_int_stat(h, h1, "vb_0:purge_seqno", "vbucket-seqno"),
            "purge_seqno didn't match expected value after another compaction");

    /* Reload the engine */
    testHarness.reload_engine(&h, &h1,
                              testHarness.engine_path,
                              testHarness.get_current_testcase()->cfg,
                              true, false);
    wait_for_warmup_complete(h, h1);

    /* Purge seqno should not change after reload */
    checkeq(exp_purge_seqno,
            get_int_stat(h, h1, "vb_0:purge_seqno", "vbucket-seqno"),
            "purge_seqno didn't match expected value after reload");
    return SUCCESS;
}

// Test manifest //////////////////////////////////////////////////////////////

const char *default_dbname = "./ep_testsuite";

BaseTestCase testsuite_testcases[] = {
        TestCase("validate engine handle", test_validate_engine_handle,
                 NULL, teardown, NULL, prepare, cleanup),

        // ep-engine specific functionality
        TestCase("expiry pager settings", test_expiry_pager_settings,
                 test_setup, teardown, "exp_pager_enabled=false",
                 prepare, cleanup),
        TestCase("expiry", test_expiry, test_setup, teardown,
                 NULL, prepare, cleanup),
        TestCase("expiry_loader", test_expiry_loader, test_setup,
                 teardown, NULL, prepare, cleanup),
        TestCase("expiration on compaction", test_expiration_on_compaction,
                 test_setup, teardown, "exp_pager_enabled=false",
                 prepare, cleanup),
        TestCase("expiration on warmup", test_expiration_on_warmup,
                 test_setup, teardown, "exp_pager_stime=1", prepare, cleanup),
        TestCase("expiry_duplicate_warmup", test_bug3454, test_setup,
                 teardown, NULL, prepare, cleanup),
        TestCase("expiry_no_items_warmup", test_bug3522, test_setup,
                 teardown, "exp_pager_stime=3", prepare, cleanup),
        TestCase("replica read", test_get_replica, test_setup,
                 teardown, NULL, prepare, cleanup),
        TestCase("replica read: invalid state - active",
                 test_get_replica_active_state,
                 test_setup, teardown, NULL, prepare, cleanup),
        TestCase("replica read: invalid state - pending",
                 test_get_replica_pending_state,
                 test_setup, teardown, NULL, prepare, cleanup),
        TestCase("replica read: invalid state - dead",
                 test_get_replica_dead_state,
                 test_setup, teardown, NULL, prepare, cleanup),
        TestCase("replica read: invalid key", test_get_replica_invalid_key,
                 test_setup, teardown, NULL, prepare, cleanup),
        TestCase("test getr with evicted key", test_get_replica_non_resident,
                 test_setup, teardown, NULL, prepare, cleanup),
        TestCase("test observe no data", test_observe_no_data, test_setup, teardown,
                 NULL, prepare, cleanup),
        TestCase("test observe single key", test_observe_single_key, test_setup, teardown,
                 NULL, prepare, cleanup),
        TestCase("test observe on temp item", test_observe_temp_item, test_setup, teardown,
                 NULL, prepare, cleanup),
        TestCase("test observe multi key", test_observe_multi_key, test_setup, teardown,
                 NULL, prepare, cleanup),
        TestCase("test multiple observes", test_multiple_observes, test_setup, teardown,
                 NULL, prepare, cleanup),
        TestCase("test observe with not found", test_observe_with_not_found, test_setup,
                 teardown, NULL, prepare, cleanup),
        TestCase("test observe not my vbucket", test_observe_errors, test_setup,
                 teardown, NULL, prepare, cleanup),
        TestCase("test observe seqno basic tests", test_observe_seqno_basic_tests,
                 test_setup, teardown, NULL, prepare, cleanup),
        TestCase("test observe seqno failover", test_observe_seqno_failover,
                 test_setup, teardown, NULL, prepare, cleanup),
        TestCase("test observe seqno error", test_observe_seqno_error,
                 test_setup, teardown, NULL, prepare, cleanup),
        TestCase("test item pager", test_item_pager, test_setup,
                 teardown, "max_size=6291456", prepare, cleanup),
        TestCase("warmup conf", test_warmup_conf, test_setup,
                 teardown, NULL, prepare, cleanup),
        TestCase("bloomfilter conf", test_bloomfilter_conf, test_setup,
                 teardown, NULL, prepare, cleanup),
        TestCase("test bloomfilters",
                 test_bloomfilters, test_setup,
                 teardown, NULL, prepare, cleanup),
        TestCase("test bloomfilters with store apis",
                 test_bloomfilters_with_store_apis, test_setup,
                 teardown, NULL, prepare, cleanup),
        TestCase("test bloomfilters's in a delete+set scenario",
                 test_bloomfilter_delete_plus_set_scenario, test_setup,
                 teardown, NULL, prepare, cleanup),
        TestCase("test datatype", test_datatype, test_setup,
                 teardown, NULL, prepare, cleanup),
        TestCase("test datatype with unknown command", test_datatype_with_unknown_command,
                 test_setup, teardown, NULL, prepare, cleanup),
        TestCase("test session cas validation", test_session_cas_validation,
                 test_setup, teardown, NULL, prepare, cleanup),
        TestCase("test access scanner settings", test_access_scanner_settings,
                 test_setup, teardown, "alog_path=./epaccess.log", prepare, cleanup),
        TestCase("test access scanner", test_access_scanner, test_setup,
                 teardown, "alog_path=./epaccess.log;chk_remover_stime=1;"
                 "max_size=6291456", prepare, cleanup),
        TestCase("test set_param message", test_set_param_message, test_setup,
                 teardown, "chk_remover_stime=1;max_size=6291456", prepare, cleanup),
        TestCase("test warmup oom value eviction", test_warmup_oom, test_setup,
                 teardown, "item_eviction_policy=full_eviction",
                 prepare, cleanup),

        // Stats tests
        TestCase("item stats", test_item_stats, test_setup, teardown, NULL,
                 prepare, cleanup),
        TestCase("stats", test_stats, test_setup, teardown, NULL,
                 prepare, cleanup),
        TestCase("io stats", test_io_stats, test_setup, teardown,
                 NULL, prepare, cleanup),
        TestCase("file stats", test_vb_file_stats, test_setup, teardown,
                 NULL, prepare, cleanup),
        TestCase("file stats post warmup", test_vb_file_stats_after_warmup,
                 test_setup, teardown, NULL, prepare, cleanup),
        TestCase("bg stats", test_bg_stats, test_setup, teardown,
                 NULL, prepare, cleanup),
        TestCase("bg meta stats", test_bg_meta_stats, test_setup, teardown,
                 NULL, prepare, cleanup),
        TestCase("mem stats", test_mem_stats, test_setup, teardown,
                 "chk_remover_stime=1;chk_period=60", prepare, cleanup),
        TestCase("stats key", test_key_stats, test_setup, teardown,
                 NULL, prepare, cleanup),
        TestCase("stats vkey", test_vkey_stats, test_setup,
                 teardown, NULL, prepare, cleanup),
        TestCase("stats vkey callback tests", test_stats_vkey_valid_field,
                 test_setup, teardown, NULL, prepare, cleanup),
        TestCase("warmup stats", test_warmup_stats, test_setup,
                 teardown, NULL, prepare, cleanup),
        TestCase("warmup with threshold", test_warmup_with_threshold,
                 test_setup, teardown,
                 "warmup_min_items_threshold=1", prepare, cleanup),
        TestCase("seqno stats", test_stats_seqno,
                 test_setup, teardown, NULL, prepare, cleanup),
        TestCase("diskinfo stats", test_stats_diskinfo,
                 test_setup, teardown, NULL, prepare, cleanup),
        TestCase("stats curr_items ADD SET", test_curr_items_add_set,
                 test_setup, teardown, NULL, prepare, cleanup),
        TestCase("stats curr_items DELETE", test_curr_items_delete,
                 test_setup, teardown, NULL, prepare, cleanup),
        TestCase("stats curr_items FLUSH", test_curr_items_flush,
                 test_setup, teardown, NULL, prepare, cleanup),
        TestCase("stats curr_items vbucket_state_dead", test_curr_items_dead,
                 test_setup, teardown, NULL, prepare, cleanup),
        TestCase("startup token stat", test_cbd_225, test_setup,
                 teardown, NULL, prepare, cleanup),
        TestCase("ep workload stats", test_workload_stats,
                 test_setup, teardown, "max_num_shards=5;max_threads=10", prepare, cleanup),
        TestCase("ep workload stats", test_max_workload_stats,
                 test_setup, teardown,
                 "max_num_shards=5;max_threads=14;max_num_auxio=1;max_num_nonio=4",
                 prepare, cleanup),
        TestCase("test set/get cluster config", test_cluster_config,
                 test_setup, teardown,
                 NULL, prepare, cleanup),
        TestCase("test NOT_MY_VBUCKET's clusterConfig response",
                 test_not_my_vbucket_with_cluster_config,
                 test_setup, teardown,
                 NULL, prepare, cleanup),
        TestCase("test ALL_KEYS api",
                 test_all_keys_api,
                 test_setup, teardown,
                 NULL, prepare, cleanup),
        TestCase("test ALL_KEYS api during bucket creation",
                 test_all_keys_api_during_bucket_creation,
                 test_setup, teardown,
                 NULL, prepare, cleanup),
        TestCase("ep worker stats", test_worker_stats,
                 test_setup, teardown,
                 "max_num_workers=8;max_threads=8", prepare, cleanup),

        // eviction
        TestCase("value eviction", test_value_eviction, test_setup,
                 teardown, NULL, prepare, cleanup),
        // duplicate items on disk
        TestCase("duplicate items on disk", test_duplicate_items_disk,
                 test_setup, teardown, NULL, prepare, cleanup),
        // special non-Ascii keys
        TestCase("test special char keys", test_specialKeys, test_setup,
                 teardown, NULL, prepare, cleanup),
        TestCase("test binary keys", test_binKeys, test_setup,
                 teardown, NULL, prepare, cleanup),

        // restart tests
        TestCase("test restart", test_restart, test_setup,
                 teardown, NULL, prepare, cleanup),
        TestCase("test restart with session stats", test_restart_session_stats, test_setup,
                 teardown, NULL, prepare, cleanup),
        TestCase("set+get+restart+hit (bin)", test_restart_bin_val,
                 test_setup, teardown, NULL, prepare, cleanup),
        TestCase("flush+restart", test_flush_restart, test_setup,
                 teardown, NULL, prepare, cleanup),
        TestCase("flush multiv+restart", test_flush_multiv_restart,
                 test_setup, teardown, NULL, prepare, cleanup),
        TestCase("test kill -9 bucket", test_kill9_bucket,
                 test_setup, teardown, NULL, prepare, cleanup),
        TestCase("test shutdown with force", test_flush_shutdown_force,
                 test_setup, teardown, NULL, prepare, cleanup),
        TestCase("test shutdown without force", test_flush_shutdown_noforce,
                 test_setup, teardown, NULL, prepare, cleanup),
        TestCase("test shutdown snapshot range",
                 test_shutdown_snapshot_range, test_setup, teardown,
                 "chk_remover_stime=1;chk_max_items=100", prepare, cleanup),

        // it takes 61+ second to finish the following test.
        //TestCase("continue warmup after loading access log",
        //         test_warmup_accesslog,
        //         test_setup, teardown,
        //         "warmup_min_items_threshold=75;alog_path=/tmp/epaccess.log;"
        //         "alog_task_time=0;alog_sleep_time=1",
        //         prepare, cleanup),

        // disk>RAM tests
        TestCase("disk>RAM golden path", test_disk_gt_ram_golden,
                 test_setup, teardown,
                 "chk_remover_stime=1;chk_period=60", prepare, cleanup),
        TestCase("disk>RAM paged-out rm", test_disk_gt_ram_paged_rm,
                 test_setup, teardown,
                 "chk_remover_stime=1;chk_period=60", prepare, cleanup),
        TestCase("disk>RAM update paged-out", test_disk_gt_ram_update_paged_out,
                 test_setup, teardown, NULL, prepare, cleanup),
        TestCase("disk>RAM delete paged-out", test_disk_gt_ram_delete_paged_out,
                 test_setup, teardown, NULL, prepare, cleanup),
        TestCase("disk>RAM set bgfetch race", test_disk_gt_ram_set_race,
                 test_setup, teardown, NULL, prepare, cleanup, true),
        TestCase("disk>RAM delete bgfetch race", test_disk_gt_ram_rm_race,
                 test_setup, teardown, NULL, prepare, cleanup, true),
        // disk>RAM tests with WAL
        TestCase("disk>RAM golden path (wal)", test_disk_gt_ram_golden,
                 test_setup, teardown, MULTI_DISPATCHER_CONFIG,
                 prepare, cleanup),
        TestCase("disk>RAM paged-out rm (wal)", test_disk_gt_ram_paged_rm,
                 test_setup, teardown, MULTI_DISPATCHER_CONFIG,
                 prepare, cleanup),
        TestCase("disk>RAM update paged-out (wal)",
                 test_disk_gt_ram_update_paged_out, test_setup,
                 teardown, MULTI_DISPATCHER_CONFIG, prepare, cleanup),
        TestCase("disk>RAM delete paged-out (wal)",
                 test_disk_gt_ram_delete_paged_out, test_setup,
                 teardown, MULTI_DISPATCHER_CONFIG, prepare, cleanup),
        // vbucket negative tests
        TestCase("vbucket get (dead)", test_wrong_vb_get,
                 test_setup, teardown, NULL, prepare, cleanup),
        TestCase("vbucket get (pending)", test_vb_get_pending,
                 test_setup, teardown, NULL, prepare, cleanup),
        TestCase("vbucket get (replica)", test_vb_get_replica,
                 test_setup, teardown, NULL, prepare, cleanup),
        TestCase("vbucket set (dead)", test_wrong_vb_set,
                 test_setup, teardown, NULL, prepare, cleanup),
        TestCase("vbucket set (pending)", test_vb_set_pending,
                 test_setup, teardown, NULL, prepare, cleanup),
        TestCase("vbucket set (replica)", test_vb_set_replica,
                 test_setup, teardown, NULL, prepare, cleanup),
        TestCase("vbucket replace (dead)", test_wrong_vb_replace,
                 test_setup, teardown, NULL, prepare, cleanup),
        TestCase("vbucket replace (pending)", test_vb_replace_pending,
                 test_setup, teardown, NULL, prepare, cleanup),
        TestCase("vbucket replace (replica)", test_vb_replace_replica,
                 test_setup, teardown, NULL, prepare, cleanup),
        TestCase("vbucket add (dead)", test_wrong_vb_add,
                 test_setup, teardown, NULL, prepare, cleanup),
        TestCase("vbucket add (pending)", test_vb_add_pending,
                 test_setup, teardown, NULL, prepare, cleanup),
        TestCase("vbucket add (replica)", test_vb_add_replica,
                 test_setup, teardown, NULL, prepare, cleanup),
        TestCase("vbucket cas (dead)", test_wrong_vb_cas,
                 test_setup, teardown, NULL, prepare, cleanup),
        TestCase("vbucket cas (pending)", test_vb_cas_pending,
                 test_setup, teardown, NULL, prepare, cleanup),
        TestCase("vbucket cas (replica)", test_vb_cas_replica,
                 test_setup, teardown, NULL, prepare, cleanup),
        TestCase("vbucket del (dead)", test_wrong_vb_del,
                 test_setup, teardown, NULL, prepare, cleanup),
        TestCase("vbucket del (pending)", test_vb_del_pending,
                 test_setup, teardown, NULL, prepare, cleanup),
        TestCase("vbucket del (replica)", test_vb_del_replica,
                 test_setup, teardown, NULL, prepare, cleanup),
        TestCase("test vbucket get", test_vbucket_get, test_setup,
                 teardown, NULL, prepare, cleanup),
        TestCase("test vbucket get missing", test_vbucket_get_miss,
                 test_setup, teardown, NULL, prepare, cleanup),
        TestCase("test vbucket create", test_vbucket_create,
                 test_setup, teardown, NULL, prepare, cleanup),
        TestCase("test vbucket compact", test_vbucket_compact,
                 test_setup, teardown, NULL, prepare, cleanup),
        TestCase("test compaction config", test_compaction_config,
                 test_setup, teardown, NULL, prepare, cleanup),
        TestCase("test multiple vb compactions", test_multiple_vb_compactions,
                 test_setup, teardown, NULL, prepare, cleanup),
        TestCase("test multiple vb compactions with workload",
                 test_multi_vb_compactions_with_workload,
                 test_setup, teardown, NULL, prepare, cleanup),
        TestCase("test async vbucket destroy", test_async_vbucket_destroy,
                 test_setup, teardown, NULL, prepare, cleanup),
        TestCase("test sync vbucket destroy", test_sync_vbucket_destroy,
                 test_setup, teardown, NULL, prepare, cleanup),
        TestCase("test async vbucket destroy (multitable)", test_async_vbucket_destroy,
                 test_setup, teardown,
                 "max_vbuckets=16;ht_size=7;ht_locks=3",
                 prepare, cleanup),
        TestCase("test sync vbucket destroy (multitable)", test_sync_vbucket_destroy,
                 test_setup, teardown,
                 "max_vbuckets=16;ht_size=7;ht_locks=3",
                 prepare, cleanup),
        TestCase("test vbucket destroy stats", test_vbucket_destroy_stats,
                 test_setup, teardown,
                 "chk_remover_stime=1;chk_period=60",
                 prepare, cleanup),
        TestCase("test async vbucket destroy restart",
                 test_async_vbucket_destroy_restart, test_setup, teardown,
                 NULL, prepare, cleanup),
        TestCase("test sync vbucket destroy restart",
                 test_sync_vbucket_destroy_restart, test_setup, teardown, NULL,
                 prepare, cleanup),
        TestCase("test takeover stats race with vbucket create",
                 test_takeover_stats_race_with_vb_create, test_setup, teardown, NULL,
                 prepare, cleanup),

        // stats uuid
        TestCase("test stats uuid", test_uuid_stats, test_setup, teardown,
                 "uuid=foobar", prepare, cleanup),

        // revision id's
        TestCase("revision sequence numbers", test_revid, test_setup,
                 teardown, NULL, prepare, cleanup),
        TestCase("mb-4314", test_regression_mb4314, test_setup,
                 teardown, NULL, prepare, cleanup),
        TestCase("mb-3466", test_mb3466, test_setup,
                 teardown, NULL, prepare, cleanup),

        // Data traffic control tests
        TestCase("control data traffic", test_control_data_traffic,
                 test_setup, teardown, NULL, prepare, cleanup),

        // Transaction tests
        TestCase("multiple transactions", test_multiple_transactions,
                 test_setup, teardown, NULL, prepare, cleanup),

        // Returning meta tests
        TestCase("test set ret meta", test_set_ret_meta,
                 test_setup, teardown, NULL, prepare, cleanup),
        TestCase("test set ret meta error", test_set_ret_meta_error,
                 test_setup, teardown, NULL, prepare, cleanup),
        TestCase("test add ret meta", test_add_ret_meta,
                 test_setup, teardown, NULL, prepare, cleanup),
        TestCase("test add ret meta error", test_add_ret_meta_error,
                 test_setup, teardown, NULL, prepare, cleanup),
        TestCase("test del ret meta", test_del_ret_meta,
                 test_setup, teardown, NULL, prepare, cleanup),
        TestCase("test del ret meta error", test_del_ret_meta_error,
                 test_setup, teardown, NULL, prepare, cleanup),

        TestCase("test set with item_eviction",
                 test_set_with_item_eviction, test_setup, teardown,
                 "item_eviction_policy=full_eviction", prepare, cleanup),
        TestCase("test set_with_meta with item_eviction",
                 test_setWithMeta_with_item_eviction, test_setup, teardown,
                 "item_eviction_policy=full_eviction", prepare, cleanup),
        TestCase("test multiple set and del with meta with item_eviction",
                 test_multiple_set_delete_with_metas_full_eviction,
                 test_setup, teardown,
                 "item_eviction_policy=full_eviction",
                 prepare, cleanup),
        TestCase("test add with item_eviction",
                 test_add_with_item_eviction, test_setup, teardown,
                 "item_eviction_policy=full_eviction", prepare, cleanup),
        TestCase("test replace with eviction", test_replace_with_eviction,
                 test_setup, teardown,
                  NULL, prepare, cleanup),
        TestCase("test replace with eviction (full)", test_replace_with_eviction,
                 test_setup, teardown,
                 "item_eviction_policy=full_eviction", prepare, cleanup),
        TestCase("test get_and_touch with item_eviction",
                 test_gat_with_item_eviction, test_setup, teardown,
                 "item_eviction_policy=full_eviction", prepare, cleanup),
        TestCase("test key_stats with item_eviction",
                 test_keyStats_with_item_eviction, test_setup, teardown,
                 "item_eviction_policy=full_eviction", prepare, cleanup),
        TestCase("test del with item_eviction",
                 test_del_with_item_eviction, test_setup, teardown,
                 "item_eviction_policy=full_eviction", prepare, cleanup),
        TestCase("test del_with_meta with item_eviction",
                 test_delWithMeta_with_item_eviction, test_setup, teardown,
                 "item_eviction_policy=full_eviction", prepare, cleanup),
        TestCase("test observe with item_eviction",
                 test_observe_with_item_eviction, test_setup, teardown,
                 "item_eviction_policy=full_eviction", prepare, cleanup),
        TestCase("test expired item with item_eviction",
                 test_expired_item_with_item_eviction, test_setup, teardown,
                 "item_eviction_policy=full_eviction", prepare, cleanup),
        TestCase("test get & delete on non existent items",
                 test_non_existent_get_and_delete, test_setup, teardown,
                 "item_eviction_policy=full_eviction", prepare, cleanup),
        TestCase("test MB-16421", test_mb16421,
                 test_setup, teardown, "item_eviction_policy=full_eviction",
                 prepare, cleanup),

        TestCase("test get random key", test_get_random_key,
                 test_setup, teardown, NULL, prepare, cleanup),

        TestCase("test failover log behavior", test_failover_log_behavior,
                 test_setup, teardown, NULL, prepare, cleanup),
        TestCase("test hlc cas", test_hlc_cas, test_setup, teardown,
                 NULL, prepare, cleanup),

        TestCaseV2("multi_bucket set/get ", test_multi_bucket_set_get, NULL,
                   teardown_v2, NULL, prepare, cleanup),

        TestCase("test_mb17517_tap_with_locked_key",
                 test_mb17517_tap_with_locked_key, test_setup, teardown, NULL,
                 prepare, cleanup),

        TestCase("test_mb19635_upgrade_from_25x",
                 test_mb19635_upgrade_from_25x, test_setup, teardown, NULL,
                 prepare, cleanup),

        TestCase("test_MB-19687_fixed", test_mb19687_fixed, test_setup, teardown, NULL,
                 prepare, cleanup),

        TestCase("test_MB-19687_variable", test_mb19687_variable, test_setup, teardown, NULL,
                 prepare, cleanup),
        TestCase("test vbucket compact no purge", test_vbucket_compact_no_purge,
                 test_setup, teardown, NULL, prepare, cleanup),

        TestCase("test_MB-20697", test_mb20697, test_setup, teardown, NULL, prepare,
                 cleanup),
        TestCase("test_MB-test_mb20943_remove_pending_ops_on_vbucket_delete",
                 test_mb20943_complete_pending_ops_on_vbucket_delete,
                 test_setup, teardown, NULL, prepare, cleanup),
        TestCase("test_mb20744_check_incr_reject_ops",
                 test_mb20744_check_incr_reject_ops,
                 test_setup, teardown, NULL, prepare, cleanup),
        TestCase(NULL, NULL, NULL, NULL, NULL, prepare, cleanup)
};<|MERGE_RESOLUTION|>--- conflicted
+++ resolved
@@ -4530,21 +4530,15 @@
         std::string key(ss.str());
 
         item *i;
-<<<<<<< HEAD
-        checkeq(ENGINE_SUCCESS,
-                get(h, h1, NULL, &i, key, 0),
-                "Failed to get value.");
-=======
         // Given we're in a high watermark scenario, may (temporarily) fail
         // to allocate memory for the response, so retry in that case.
         ENGINE_ERROR_CODE result;
         do {
-            result = h1->get(h, nullptr, &i, key.c_str(), key.length(), 0);
+            result = get(h, h1, NULL, &i, key, 0);
         } while (result == ENGINE_ENOMEM);
 
         checkeq(ENGINE_SUCCESS, result,
                 "Failed to get value after hitting high watermark.");
->>>>>>> d85969d5
         h1->release(h, NULL, i);
     }
 
