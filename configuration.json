--- conflicted
+++ resolved
@@ -603,16 +603,15 @@
             "dynamic": false,
             "type": "size_t"
         },
-<<<<<<< HEAD
         "dcp_takeover_max_time": {
             "default": "60",
             "descr": "Max amount of time for takeover send (in seconds) after which front end ops would return ETMPFAIL",
             "dynamic": false,
-=======
+            "type": "size_t"
+        },
         "dcp_producer_notifier_yield_limit": {
             "default": "50",
             "descr": "The number of notifications before DcpProducerNotifier::run yields.",
->>>>>>> 270bdac3
             "type": "size_t"
         },
         "vb0": {
