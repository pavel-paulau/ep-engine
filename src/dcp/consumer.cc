--- conflicted
+++ resolved
@@ -116,10 +116,6 @@
       processBufferedMessagesBatchSize(engine.getConfiguration().
                                             getDcpConsumerProcessBufferedMessagesBatchSize()) {
     Configuration& config = engine.getConfiguration();
-<<<<<<< HEAD
-=======
-    streams.resize(config.getMaxVbuckets());
->>>>>>> 20c768ec
     setSupportAck(false);
     setLogHeader("DCP (Consumer) " + getName() + " -");
     setReserved(true);
@@ -768,19 +764,8 @@
     aggregator.conn_queueBackoff += backoffs;
 }
 
-bool DcpConsumer::tryAndAssignVbucketsStream(uint16_t vbid, passive_stream_t& stream) {
-    if (streams[vbid]) {
-        // This assignment hits a spinlock, so we only want to do it
-        // if streams[vbucket] owns a pointer
-        stream = streams[vbid];
-        // Now we've done the 'expensive' copy, recheck as it's possible
-        // the stream went to null after our first cheap check.
-        return stream.get() != nullptr;
-    }
-    return false;
-}
-
-process_items_error_t DcpConsumer::drainStreamsBufferedItems(passive_stream_t& stream,
+
+process_items_error_t DcpConsumer::drainStreamsBufferedItems(SingleThreadedRCPtr<PassiveStream>& stream,
                                                              size_t yieldThreshold) {
     process_items_error_t rval = all_processed;
     uint32_t bytesProcessed = 0;
@@ -818,16 +803,9 @@
     process_items_error_t process_ret = all_processed;
     uint16_t vbucket = 0;
     while (vbReady.popFront(vbucket)) {
-<<<<<<< HEAD
         auto stream = findStream(vbucket);
 
         if (!stream) {
-=======
-        passive_stream_t stream;
-
-        if (!tryAndAssignVbucketsStream(vbucket, stream)) {
-            // Try popping again
->>>>>>> 20c768ec
             continue;
         }
 
